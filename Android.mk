LOCAL_PATH := $(call my-dir)

ifeq ($(RECOVERY_VARIANT),)
ifeq ($(LOCAL_PATH),bootable/recovery)
RECOVERY_VARIANT := cwm
endif
endif

ifeq ($(RECOVERY_VARIANT),cwm)

include $(CLEAR_VARS)

commands_recovery_local_path := $(LOCAL_PATH)
# LOCAL_CPP_EXTENSION := .c

LOCAL_SRC_FILES := \
    recovery.c \
    bootloader.c \
    install.c \
    roots.c \
    ui.c \
    mounts.c \
    extendedcommands.c \
    nandroid.c \
    nandroid_md5.c \
    reboot.c \
    ../../system/core/toolbox/dynarray.c \
    ../../system/core/toolbox/newfs_msdos.c \
    firmware.c \
    edifyscripting.c \
    prop.c \
    adb_install.c \
    verifier.c \
    ../../system/vold/vdc.c \
    propsrvc/legacy_property_service.c

ADDITIONAL_RECOVERY_FILES := $(shell echo $$ADDITIONAL_RECOVERY_FILES)
LOCAL_SRC_FILES += $(ADDITIONAL_RECOVERY_FILES)

ifndef BOARD_TOUCH_RECOVERY
ifdef BOARD_RECOVERY_SWIPE
LOCAL_SRC_FILES += input/touch.c
endif
endif

LOCAL_MODULE := recovery

LOCAL_FORCE_STATIC_EXECUTABLE := true

RECOVERY_FSTAB_VERSION := 2

ifeq ($(TARGET_PRODUCT), cm_d2dcm)
RECOVERY_NAME := Galaxy S3
LOCAL_CFLAGS += -DTARGET_DEVICE_SC06D

else ifeq ($(TARGET_PRODUCT), cm_sc02c)
RECOVERY_NAME := Galaxy S2 CWM-based Recovery
LOCAL_CFLAGS += -DTARGET_DEVICE_SC02C

else ifeq ($(TARGET_PRODUCT), cm_quincydcm)
RECOVERY_NAME := Galaxy Note CWM-based Recovery
LOCAL_CFLAGS += -DTARGET_DEVICE_SC05D

else ifeq ($(TARGET_PRODUCT), cm_celoxdcm)
RECOVERY_NAME := Galaxy S2 LTE CWM-based Recovery
LOCAL_CFLAGS += -DTARGET_DEVICE_SC03D

else ifeq ($(TARGET_PRODUCT), cm_urushi)
RECOVERY_NAME := Xperia Ray CWM-based Recovery
LOCAL_CFLAGS += -DTARGET_DEVICE_SO03C

else ifeq ($(TARGET_PRODUCT), cm_valentewx)
RECOVERY_NAME := HTC J CWM-based Recovery
LOCAL_CFLAGS += -DTARGET_DEVICE_ISW13HT

else ifeq ($(TARGET_PRODUCT), cm_sc02e)
RECOVERY_NAME := Galaxy Note2 CWM-based Recovery
LOCAL_CFLAGS += -DTARGET_DEVICE_SC02E

else ifeq ($(TARGET_PRODUCT), cm_sc03e)
RECOVERY_NAME := Galaxy S3 alpha CWM-based Recovery
LOCAL_CFLAGS += -DTARGET_DEVICE_SC03E

else ifeq ($(TARGET_PRODUCT), cm_jfltedcm)
RECOVERY_NAME := Galaxy S4 CWM-based Recovery
LOCAL_CFLAGS += -DTARGET_DEVICE_SC04E

else ifeq ($(TARGET_PRODUCT), cm_quincytabdcm)
RECOVERY_NAME := Galaxy tab 7.7 plus CWM-based Recovery
LOCAL_CFLAGS += -DTARGET_DEVICE_SC01E

else ifeq ($(TARGET_PRODUCT), cm_hltedcm)
RECOVERY_NAME := Galaxy Note3 CWM-based Recovery
LOCAL_CFLAGS += -DTARGET_DEVICE_SC01F

else ifeq ($(TARGET_PRODUCT), cm_hltekdi)
RECOVERY_NAME := Galaxy Note3 CWM-based Recovery
LOCAL_CFLAGS += -DTARGET_DEVICE_SCL22

else ifeq ($(TARGET_PRODUCT), cm_lgl22)
RECOVERY_NAME := au isai CWM-based Recovery
LOCAL_CFLAGS += -DTARGET_DEVICE_LGL22

else ifeq ($(TARGET_PRODUCT), cm_lgl23)
RECOVERY_NAME := G flex CWM-based Recovery
LOCAL_CFLAGS += -DTARGET_DEVICE_LGL23

else ifeq ($(TARGET_PRODUCT), cm_l01f)
RECOVERY_NAME := G2 CWM-based Recovery
LOCAL_CFLAGS += -DTARGET_DEVICE_L01F

endif

ifdef I_AM_KOUSH
RECOVERY_NAME := ClockworkMod Recovery
LOCAL_CFLAGS += -DI_AM_KOUSH
else
ifndef RECOVERY_NAME
RECOVERY_NAME := CWM-based Recovery
endif
endif

<<<<<<< HEAD
RECOVERY_VERSION := $(RECOVERY_NAME) v6.0.4.9
RECOVERY_KBC_REV := r1
RECOVERY_VERSION += $(RECOVERY_KBC_REV)

=======
RECOVERY_VERSION := $(RECOVERY_NAME) v6.0.5.0
>>>>>>> fe2ad058

LOCAL_CFLAGS += -DRECOVERY_VERSION="$(RECOVERY_VERSION)"
RECOVERY_API_VERSION := 2
LOCAL_CFLAGS += -DRECOVERY_API_VERSION=$(RECOVERY_API_VERSION)

ifdef BOARD_TOUCH_RECOVERY
ifeq ($(BOARD_USE_CUSTOM_RECOVERY_FONT),)
  BOARD_USE_CUSTOM_RECOVERY_FONT := \"roboto_15x24.h\"
endif
endif

ifeq ($(BOARD_USE_CUSTOM_RECOVERY_FONT),)
  BOARD_USE_CUSTOM_RECOVERY_FONT := \"font_10x18.h\"
endif

BOARD_RECOVERY_CHAR_WIDTH := $(shell echo $(BOARD_USE_CUSTOM_RECOVERY_FONT) | cut -d _  -f 2 | cut -d . -f 1 | cut -d x -f 1)
BOARD_RECOVERY_CHAR_HEIGHT := $(shell echo $(BOARD_USE_CUSTOM_RECOVERY_FONT) | cut -d _  -f 2 | cut -d . -f 1 | cut -d x -f 2)

LOCAL_CFLAGS += -DBOARD_RECOVERY_CHAR_WIDTH=$(BOARD_RECOVERY_CHAR_WIDTH) -DBOARD_RECOVERY_CHAR_HEIGHT=$(BOARD_RECOVERY_CHAR_HEIGHT)

BOARD_RECOVERY_DEFINES := BOARD_HAS_NO_SELECT_BUTTON BOARD_UMS_LUNFILE BOARD_RECOVERY_ALWAYS_WIPES BOARD_RECOVERY_HANDLES_MOUNT BOARD_TOUCH_RECOVERY RECOVERY_EXTEND_NANDROID_MENU TARGET_USE_CUSTOM_LUN_FILE_PATH TARGET_DEVICE TARGET_RECOVERY_FSTAB BOARD_NATIVE_DUALBOOT BOARD_NATIVE_DUALBOOT_SINGLEDATA

ifndef BOARD_TOUCH_RECOVERY
BOARD_RECOVERY_DEFINES += BOARD_RECOVERY_SWIPE BOARD_RECOVERY_SWIPE_SWAPXY
endif

$(foreach board_define,$(BOARD_RECOVERY_DEFINES), \
  $(if $($(board_define)), \
    $(eval LOCAL_CFLAGS += -D$(board_define)=\"$($(board_define))\") \
  ) \
  )

LOCAL_STATIC_LIBRARIES :=

LOCAL_CFLAGS += -DUSE_EXT4 -DMINIVOLD
LOCAL_C_INCLUDES += system/extras/ext4_utils system/core/fs_mgr/include external/fsck_msdos
LOCAL_C_INCLUDES += system/vold external/openssl/include

LOCAL_STATIC_LIBRARIES += libext4_utils_static libz libsparse_static

ifeq ($(ENABLE_LOKI_RECOVERY),true)
  LOCAL_CFLAGS += -DENABLE_LOKI
  LOCAL_STATIC_LIBRARIES += libloki_static
  LOCAL_SRC_FILES += loki/loki_recovery.c
endif

# This binary is in the recovery ramdisk, which is otherwise a copy of root.
# It gets copied there in config/Makefile.  LOCAL_MODULE_TAGS suppresses
# a (redundant) copy of the binary in /system/bin for user builds.
# TODO: Build the ramdisk image in a more principled way.

LOCAL_MODULE_TAGS := eng

ifeq ($(BOARD_CUSTOM_RECOVERY_KEYMAPPING),)
  LOCAL_SRC_FILES += default_recovery_keys.c
else
  LOCAL_SRC_FILES += $(BOARD_CUSTOM_RECOVERY_KEYMAPPING)
endif

ifeq ($(BOARD_CUSTOM_RECOVERY_UI),)
  LOCAL_SRC_FILES += default_recovery_ui.c
else
  LOCAL_SRC_FILES += $(BOARD_CUSTOM_RECOVERY_UI)
endif

LOCAL_STATIC_LIBRARIES += libvoldclient libsdcard libminipigz libfsck_msdos
LOCAL_STATIC_LIBRARIES += libmake_ext4fs libext4_utils_static libz libsparse_static

ifeq ($(TARGET_USERIMAGES_USE_F2FS), true)
LOCAL_CFLAGS += -DUSE_F2FS
LOCAL_STATIC_LIBRARIES += libmake_f2fs libfsck_f2fs libfibmap_f2fs
endif

LOCAL_STATIC_LIBRARIES += libminzip libunz libmincrypt

LOCAL_STATIC_LIBRARIES += libminizip libminadbd libedify libbusybox libmkyaffs2image libunyaffs liberase_image libdump_image libflash_image
LOCAL_LDFLAGS += -Wl,--no-fatal-warnings

LOCAL_STATIC_LIBRARIES += libfs_mgr libdedupe libcrypto_static libcrecovery libflashutils libmtdutils libmmcutils libbmlutils

ifeq ($(BOARD_USES_BML_OVER_MTD),true)
LOCAL_STATIC_LIBRARIES += libbml_over_mtd
endif

LOCAL_STATIC_LIBRARIES += libminui libpixelflinger_static libpng libcutils liblog
LOCAL_STATIC_LIBRARIES += libstdc++ libc

LOCAL_STATIC_LIBRARIES += libselinux
LOCAL_STATIC_LIBRARIES += libcrypto_static

include $(BUILD_EXECUTABLE)

RECOVERY_LINKS := bu make_ext4fs edify busybox flash_image dump_image mkyaffs2image unyaffs erase_image nandroid reboot volume setprop getprop start stop dedupe minizip setup_adbd fsck_msdos newfs_msdos vdc sdcard pigz

ifeq ($(TARGET_USERIMAGES_USE_F2FS), true)
RECOVERY_LINKS += mkfs.f2fs fsck.f2fs fibmap.f2fs
endif

# nc is provided by external/netcat
RECOVERY_SYMLINKS := $(addprefix $(TARGET_RECOVERY_ROOT_OUT)/sbin/,$(RECOVERY_LINKS))
$(RECOVERY_SYMLINKS): RECOVERY_BINARY := $(LOCAL_MODULE)
$(RECOVERY_SYMLINKS): $(LOCAL_INSTALLED_MODULE)
	@echo "Symlink: $@ -> $(RECOVERY_BINARY)"
	@mkdir -p $(dir $@)
	@rm -rf $@
	$(hide) ln -sf $(RECOVERY_BINARY) $@

ALL_DEFAULT_INSTALLED_MODULES += $(RECOVERY_SYMLINKS)

# Now let's do recovery symlinks
BUSYBOX_LINKS := $(shell cat external/busybox/busybox-minimal.links)
exclude := tune2fs mke2fs
RECOVERY_BUSYBOX_SYMLINKS := $(addprefix $(TARGET_RECOVERY_ROOT_OUT)/sbin/,$(filter-out $(exclude),$(notdir $(BUSYBOX_LINKS))))
$(RECOVERY_BUSYBOX_SYMLINKS): BUSYBOX_BINARY := busybox
$(RECOVERY_BUSYBOX_SYMLINKS): $(LOCAL_INSTALLED_MODULE)
	@echo "Symlink: $@ -> $(BUSYBOX_BINARY)"
	@mkdir -p $(dir $@)
	@rm -rf $@
	$(hide) ln -sf $(BUSYBOX_BINARY) $@

ALL_DEFAULT_INSTALLED_MODULES += $(RECOVERY_BUSYBOX_SYMLINKS) 

include $(CLEAR_VARS)
LOCAL_MODULE := killrecovery.sh
LOCAL_MODULE_TAGS := optional
LOCAL_MODULE_CLASS := RECOVERY_EXECUTABLES
LOCAL_MODULE_PATH := $(TARGET_RECOVERY_ROOT_OUT)/sbin
LOCAL_SRC_FILES := killrecovery.sh
include $(BUILD_PREBUILT)

include $(CLEAR_VARS)
LOCAL_MODULE := recovery-preprocess
LOCAL_MODULE_TAGS := optional
LOCAL_MODULE_CLASS := RECOVERY_EXECUTABLES
LOCAL_MODULE_PATH := $(TARGET_RECOVERY_ROOT_OUT)/sbin
LOCAL_SRC_FILES := recovery-preprocess
include $(BUILD_PREBUILT)

include $(CLEAR_VARS)

LOCAL_SRC_FILES := verifier_test.c verifier.c

LOCAL_C_INCLUDES += system/extras/ext4_utils system/core/fs_mgr/include

LOCAL_MODULE := verifier_test

LOCAL_FORCE_STATIC_EXECUTABLE := true

LOCAL_MODULE_TAGS := tests

LOCAL_STATIC_LIBRARIES := libmincrypt libcutils libstdc++ libc

include $(BUILD_EXECUTABLE)

include $(commands_recovery_local_path)/bmlutils/Android.mk
include $(commands_recovery_local_path)/dedupe/Android.mk
include $(commands_recovery_local_path)/flashutils/Android.mk
include $(commands_recovery_local_path)/libcrecovery/Android.mk
include $(commands_recovery_local_path)/minui/Android.mk
include $(commands_recovery_local_path)/minelf/Android.mk
include $(commands_recovery_local_path)/minzip/Android.mk
include $(commands_recovery_local_path)/minadbd/Android.mk
include $(commands_recovery_local_path)/mtdutils/Android.mk
include $(commands_recovery_local_path)/mmcutils/Android.mk
include $(commands_recovery_local_path)/tools/Android.mk
include $(commands_recovery_local_path)/edify/Android.mk
include $(commands_recovery_local_path)/updater/Android.mk
include $(commands_recovery_local_path)/applypatch/Android.mk
include $(commands_recovery_local_path)/utilities/Android.mk
include $(commands_recovery_local_path)/su/Android.mk
include $(commands_recovery_local_path)/voldclient/Android.mk
include $(commands_recovery_local_path)/loki/Android.mk
commands_recovery_local_path :=

endif<|MERGE_RESOLUTION|>--- conflicted
+++ resolved
@@ -120,14 +120,11 @@
 endif
 endif
 
-<<<<<<< HEAD
-RECOVERY_VERSION := $(RECOVERY_NAME) v6.0.4.9
-RECOVERY_KBC_REV := r1
+RECOVERY_VERSION := $(RECOVERY_NAME) v6.0.5.0
+
+#
+RECOVERY_KBC_REV := r0
 RECOVERY_VERSION += $(RECOVERY_KBC_REV)
-
-=======
-RECOVERY_VERSION := $(RECOVERY_NAME) v6.0.5.0
->>>>>>> fe2ad058
 
 LOCAL_CFLAGS += -DRECOVERY_VERSION="$(RECOVERY_VERSION)"
 RECOVERY_API_VERSION := 2
