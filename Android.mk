# Copyright (C) 2007 The Android Open Source Project
# Copyright (C) 2015 The CyanogenMod Project
#
# Licensed under the Apache License, Version 2.0 (the "License");
# you may not use this file except in compliance with the License.
# You may obtain a copy of the License at
#
#      http://www.apache.org/licenses/LICENSE-2.0
#
# Unless required by applicable law or agreed to in writing, software
# distributed under the License is distributed on an "AS IS" BASIS,
# WITHOUT WARRANTIES OR CONDITIONS OF ANY KIND, either express or implied.
# See the License for the specific language governing permissions and
# limitations under the License.

ifeq ($(call my-dir),$(call project-path-for,recovery))
<<<<<<< HEAD

LOCAL_PATH := $(call my-dir)
=======
>>>>>>> 1f35924a

LOCAL_PATH := $(call my-dir)

include $(CLEAR_VARS)

LOCAL_SRC_FILES := fuse_sideload.cpp
LOCAL_CLANG := true
LOCAL_CFLAGS := -O2 -g -DADB_HOST=0 -Wall -Wno-unused-parameter
LOCAL_CFLAGS += -D_XOPEN_SOURCE -D_GNU_SOURCE

LOCAL_MODULE := libfusesideload

LOCAL_STATIC_LIBRARIES := libcutils libc libmincrypt
include $(BUILD_STATIC_LIBRARY)

include $(CLEAR_VARS)

LOCAL_SRC_FILES := \
    adb_install.cpp \
    asn1_decoder.cpp \
    bootloader.cpp \
    device.cpp \
    fuse_sdcard_provider.cpp \
    install.cpp \
    recovery.cpp \
    roots.cpp \
    screen_ui.cpp \
    ui.cpp \
    verifier.cpp \
    wear_ui.cpp \

# External tools
LOCAL_SRC_FILES += \
    ../../system/core/toolbox/newfs_msdos.c \
    ../../system/core/toolbox/start.c \
    ../../system/core/toolbox/stop.c

LOCAL_MODULE := recovery

LOCAL_FORCE_STATIC_EXECUTABLE := true

LOCAL_REQUIRED_MODULES := mkfs.f2fs

RECOVERY_API_VERSION := 3
RECOVERY_FSTAB_VERSION := 2
LOCAL_CFLAGS += -DRECOVERY_API_VERSION=$(RECOVERY_API_VERSION)
LOCAL_CFLAGS += -Wno-unused-parameter
LOCAL_CLANG := true

LOCAL_C_INCLUDES += \
    system/vold \
    system/extras/ext4_utils \
    system/core/adb \

LOCAL_STATIC_LIBRARIES := \
    libext4_utils_static \
    libmake_ext4fs_static \
    libminizip_static \
    libminiunz_static \
    libsparse_static \
    libfsck_msdos \
    libminipigz_static \
    libzopfli \
    libreboot_static \
    libminzip \
    libz \
    libmtdutils \
    libmincrypt \
    libminadbd \
    libtoybox_driver \
    libmksh_static \
    libfusesideload \
    libminui \
    libpng \
    libfs_mgr \
    libbase \
    libcutils \
    liblog \
    libselinux \
    libc++_static \
    libm \
    libc \
    libext2_blkid \
    libext2_uuid

# OEMLOCK support requires a device specific liboemlock be supplied.
# See comments in recovery.cpp for the API.
ifeq ($(TARGET_HAVE_OEMLOCK), true)
    LOCAL_CFLAGS += -DHAVE_OEMLOCK
    LOCAL_STATIC_LIBRARIES += liboemlock
endif

LOCAL_MODULE_PATH := $(TARGET_RECOVERY_ROOT_OUT)/sbin

ifeq ($(TARGET_USE_MDTP), true)
    LOCAL_CFLAGS += -DUSE_MDTP
endif

ifeq ($(TARGET_RECOVERY_UI_LIB),)
  LOCAL_SRC_FILES += default_device.cpp
else
  LOCAL_STATIC_LIBRARIES += $(TARGET_RECOVERY_UI_LIB)
endif

LOCAL_C_INCLUDES += system/extras/ext4_utils
LOCAL_C_INCLUDES += external/boringssl/include

ifeq ($(ONE_SHOT_MAKEFILE),)
LOCAL_ADDITIONAL_DEPENDENCIES += \
    fstools \
    recovery_mkshrc

ifneq ($(TARGET_RECOVERY_DEVICE_MODULES),)
    LOCAL_ADDITIONAL_DEPENDENCIES += $(TARGET_RECOVERY_DEVICE_MODULES)
endif
endif

TOYBOX_INSTLIST := $(HOST_OUT_EXECUTABLES)/toybox-instlist
LOCAL_ADDITIONAL_DEPENDENCIES += toybox_recovery_links

# Set up the static symlinks
RECOVERY_TOOLS := \
    gunzip gzip make_ext4fs reboot setup_adbd sh start stop toybox unzip zip
LOCAL_POST_INSTALL_CMD := \
	$(hide) $(foreach t,$(RECOVERY_TOOLS),ln -sf recovery $(TARGET_RECOVERY_ROOT_OUT)/sbin/$(t);)

include $(BUILD_EXECUTABLE)

# Run toybox-instlist and generate the rest of the symlinks
toybox_recovery_links: $(TOYBOX_INSTLIST) recovery
toybox_recovery_links: TOY_LIST=$(shell $(TOYBOX_INSTLIST))
toybox_recovery_links: TOYBOX_BINARY := $(TARGET_RECOVERY_ROOT_OUT)/sbin/toybox
toybox_recovery_links:
	@echo -e ${CL_CYN}"Generate Toybox links:"${CL_RST} $(TOY_LIST)
	@mkdir -p $(TARGET_RECOVERY_ROOT_OUT)/sbin
	$(hide) $(foreach t,$(TOY_LIST),ln -sf toybox $(TARGET_RECOVERY_ROOT_OUT)/sbin/$(t);)

# mkshrc
include $(CLEAR_VARS)
LOCAL_MODULE := recovery_mkshrc
LOCAL_MODULE_TAGS := optional
LOCAL_MODULE_CLASS := ETC
LOCAL_MODULE_PATH := $(TARGET_RECOVERY_ROOT_OUT)/etc
LOCAL_SRC_FILES := etc/mkshrc
LOCAL_MODULE_STEM := mkshrc
include $(BUILD_PREBUILT)

# make_ext4fs
include $(CLEAR_VARS)
LOCAL_MODULE := libmake_ext4fs_static
LOCAL_MODULE_TAGS := optional
LOCAL_CFLAGS := -Dmain=make_ext4fs_main
LOCAL_SRC_FILES := \
    ../../system/extras/ext4_utils/make_ext4fs_main.c \
    ../../system/extras/ext4_utils/canned_fs_config.c
include $(BUILD_STATIC_LIBRARY)

# Minizip static library
include $(CLEAR_VARS)
LOCAL_MODULE := libminizip_static
LOCAL_MODULE_TAGS := optional
LOCAL_CFLAGS := -Dmain=minizip_main -D__ANDROID__ -DIOAPI_NO_64
LOCAL_C_INCLUDES := external/zlib
LOCAL_SRC_FILES := \
    ../../external/zlib/src/contrib/minizip/ioapi.c \
    ../../external/zlib/src/contrib/minizip/minizip.c \
    ../../external/zlib/src/contrib/minizip/zip.c
include $(BUILD_STATIC_LIBRARY)

# Miniunz static library
include $(CLEAR_VARS)
LOCAL_MODULE := libminiunz_static
LOCAL_MODULE_TAGS := optional
LOCAL_CFLAGS := -Dmain=miniunz_main -D__ANDROID__ -DIOAPI_NO_64
LOCAL_C_INCLUDES := external/zlib
LOCAL_SRC_FILES := \
    ../../external/zlib/src/contrib/minizip/ioapi.c \
    ../../external/zlib/src/contrib/minizip/miniunz.c \
    ../../external/zlib/src/contrib/minizip/unzip.c
include $(BUILD_STATIC_LIBRARY)

# Reboot static library
include $(CLEAR_VARS)
LOCAL_MODULE := libreboot_static
LOCAL_MODULE_TAGS := optional
LOCAL_CFLAGS := -Dmain=reboot_main
LOCAL_SRC_FILES := ../../system/core/reboot/reboot.c
include $(BUILD_STATIC_LIBRARY)


# All the APIs for testing
include $(CLEAR_VARS)
LOCAL_CLANG := true
LOCAL_MODULE := libverifier
LOCAL_MODULE_TAGS := tests
LOCAL_SRC_FILES := \
    asn1_decoder.cpp
include $(BUILD_STATIC_LIBRARY)

include $(CLEAR_VARS)
LOCAL_CLANG := true
LOCAL_MODULE := verifier_test
LOCAL_FORCE_STATIC_EXECUTABLE := true
LOCAL_MODULE_TAGS := tests
LOCAL_CFLAGS += -Wno-unused-parameter
LOCAL_SRC_FILES := \
    verifier_test.cpp \
    asn1_decoder.cpp \
    verifier.cpp \
    ui.cpp
LOCAL_STATIC_LIBRARIES := \
    libmincrypt \
    libminui \
    libminzip \
    libcutils \
    libc
include $(BUILD_EXECUTABLE)


include $(LOCAL_PATH)/minui/Android.mk \
    $(LOCAL_PATH)/minzip/Android.mk \
    $(LOCAL_PATH)/minadbd/Android.mk \
    $(LOCAL_PATH)/mtdutils/Android.mk \
    $(LOCAL_PATH)/tests/Android.mk \
    $(LOCAL_PATH)/tools/Android.mk \
    $(LOCAL_PATH)/edify/Android.mk \
    $(LOCAL_PATH)/uncrypt/Android.mk \
    $(LOCAL_PATH)/updater/Android.mk \
<<<<<<< HEAD
    $(LOCAL_PATH)/applypatch/Android.mk
=======
    $(LOCAL_PATH)/applypatch/Android.mk \
    $(LOCAL_PATH)/fstools/Android.mk
>>>>>>> 1f35924a

endif<|MERGE_RESOLUTION|>--- conflicted
+++ resolved
@@ -14,11 +14,6 @@
 # limitations under the License.
 
 ifeq ($(call my-dir),$(call project-path-for,recovery))
-<<<<<<< HEAD
-
-LOCAL_PATH := $(call my-dir)
-=======
->>>>>>> 1f35924a
 
 LOCAL_PATH := $(call my-dir)
 
@@ -247,11 +242,7 @@
     $(LOCAL_PATH)/edify/Android.mk \
     $(LOCAL_PATH)/uncrypt/Android.mk \
     $(LOCAL_PATH)/updater/Android.mk \
-<<<<<<< HEAD
-    $(LOCAL_PATH)/applypatch/Android.mk
-=======
     $(LOCAL_PATH)/applypatch/Android.mk \
     $(LOCAL_PATH)/fstools/Android.mk
->>>>>>> 1f35924a
 
 endif