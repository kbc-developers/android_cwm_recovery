/*
 * Copyright (C) 2008 The Android Open Source Project
 *
 * Licensed under the Apache License, Version 2.0 (the "License");
 * you may not use this file except in compliance with the License.
 * You may obtain a copy of the License at
 *
 *      http://www.apache.org/licenses/LICENSE-2.0
 *
 * Unless required by applicable law or agreed to in writing, software
 * distributed under the License is distributed on an "AS IS" BASIS,
 * WITHOUT WARRANTIES OR CONDITIONS OF ANY KIND, either express or implied.
 * See the License for the specific language governing permissions and
 * limitations under the License.
 */

#include "bootloader.h"
#include "common.h"
#include "mtdutils/mtdutils.h"
#include "roots.h"

#include <errno.h>
#include <stdio.h>
#include <string.h>
#include <sys/stat.h>
#include <unistd.h>

static int get_bootloader_message_mtd(struct bootloader_message *out, const Volume* v);
static int set_bootloader_message_mtd(const struct bootloader_message *in, const Volume* v);
static int get_bootloader_message_block(struct bootloader_message *out, const Volume* v);
static int set_bootloader_message_block(const struct bootloader_message *in, const Volume* v);

int get_bootloader_message(struct bootloader_message *out) {
    Volume* v = volume_for_path("/misc");
<<<<<<< HEAD
    if(v)
    {
        if (strcmp(v->fs_type, "mtd") == 0) {
                return get_bootloader_message_mtd(out, v);
        } else if (strcmp(v->fs_type, "emmc") == 0) {
                return get_bootloader_message_block(out, v);
        }
        LOGE("unknown misc partition fs_type \"%s\"\n", v->fs_type);
        return -1;
=======
    if (v == NULL) {
      LOGE("Cannot load volume /misc!\n");
      return -1;
    }
    if (strcmp(v->fs_type, "mtd") == 0) {
        return get_bootloader_message_mtd(out, v);
    } else if (strcmp(v->fs_type, "emmc") == 0) {
        return get_bootloader_message_block(out, v);
>>>>>>> 441031da
    }
    return -1;
}

int set_bootloader_message(const struct bootloader_message *in) {
    Volume* v = volume_for_path("/misc");
<<<<<<< HEAD
    if(v)
    {
        if (strcmp(v->fs_type, "mtd") == 0) {
            return set_bootloader_message_mtd(in, v);
        } else if (strcmp(v->fs_type, "emmc") == 0) {
            return set_bootloader_message_block(in, v);
        }
        LOGE("unknown misc partition fs_type \"%s\"\n", v->fs_type);
        return -1;
=======
    if (v == NULL) {
      LOGE("Cannot load volume /misc!\n");
      return -1;
    }
    if (strcmp(v->fs_type, "mtd") == 0) {
        return set_bootloader_message_mtd(in, v);
    } else if (strcmp(v->fs_type, "emmc") == 0) {
        return set_bootloader_message_block(in, v);
>>>>>>> 441031da
    }
    return -1;
}

// ------------------------------
// for misc partitions on MTD
// ------------------------------

static const int MISC_PAGES = 3;         // number of pages to save
static const int MISC_COMMAND_PAGE = 1;  // bootloader command is this page

static int get_bootloader_message_mtd(struct bootloader_message *out,
                                      const Volume* v) {
    size_t write_size;
    mtd_scan_partitions();
    const MtdPartition *part = mtd_find_partition_by_name(v->device);
    if (part == NULL || mtd_partition_info(part, NULL, NULL, &write_size)) {
        LOGE("Can't find %s\n", v->device);
        return -1;
    }

    MtdReadContext *read = mtd_read_partition(part);
    if (read == NULL) {
        LOGE("Can't open %s\n(%s)\n", v->device, strerror(errno));
        return -1;
    }

    const ssize_t size = write_size * MISC_PAGES;
    char data[size];
    ssize_t r = mtd_read_data(read, data, size);
    if (r != size) LOGE("Can't read %s\n(%s)\n", v->device, strerror(errno));
    mtd_read_close(read);
    if (r != size) return -1;

    memcpy(out, &data[write_size * MISC_COMMAND_PAGE], sizeof(*out));
    return 0;
}
static int set_bootloader_message_mtd(const struct bootloader_message *in,
                                      const Volume* v) {
    size_t write_size;
    mtd_scan_partitions();
    const MtdPartition *part = mtd_find_partition_by_name(v->device);
    if (part == NULL || mtd_partition_info(part, NULL, NULL, &write_size)) {
        LOGE("Can't find %s\n", v->device);
        return -1;
    }

    MtdReadContext *read = mtd_read_partition(part);
    if (read == NULL) {
        LOGE("Can't open %s\n(%s)\n", v->device, strerror(errno));
        return -1;
    }

    ssize_t size = write_size * MISC_PAGES;
    char data[size];
    ssize_t r = mtd_read_data(read, data, size);
    if (r != size) LOGE("Can't read %s\n(%s)\n", v->device, strerror(errno));
    mtd_read_close(read);
    if (r != size) return -1;

    memcpy(&data[write_size * MISC_COMMAND_PAGE], in, sizeof(*in));

    MtdWriteContext *write = mtd_write_partition(part);
    if (write == NULL) {
        LOGE("Can't open %s\n(%s)\n", v->device, strerror(errno));
        return -1;
    }
    if (mtd_write_data(write, data, size) != size) {
        LOGE("Can't write %s\n(%s)\n", v->device, strerror(errno));
        mtd_write_close(write);
        return -1;
    }
    if (mtd_write_close(write)) {
        LOGE("Can't finish %s\n(%s)\n", v->device, strerror(errno));
        return -1;
    }

    LOGI("Set boot command \"%s\"\n", in->command[0] != 255 ? in->command : "");
    return 0;
}


// ------------------------------------
// for misc partitions on block devices
// ------------------------------------

static void wait_for_device(const char* fn) {
    int tries = 0;
    int ret;
    struct stat buf;
    do {
        ++tries;
        ret = stat(fn, &buf);
        if (ret) {
            printf("stat %s try %d: %s\n", fn, tries, strerror(errno));
            sleep(1);
        }
    } while (ret && tries < 10);
    if (ret) {
        printf("failed to stat %s\n", fn);
    }
}

static int get_bootloader_message_block(struct bootloader_message *out,
                                        const Volume* v) {
    wait_for_device(v->device);
    FILE* f = fopen(v->device, "rb");
    if (f == NULL) {
        LOGE("Can't open %s\n(%s)\n", v->device, strerror(errno));
        return -1;
    }
    struct bootloader_message temp;
    int count = fread(&temp, sizeof(temp), 1, f);
    if (count != 1) {
        LOGE("Failed reading %s\n(%s)\n", v->device, strerror(errno));
        return -1;
    }
    if (fclose(f) != 0) {
        LOGE("Failed closing %s\n(%s)\n", v->device, strerror(errno));
        return -1;
    }
    memcpy(out, &temp, sizeof(temp));
    return 0;
}

static int set_bootloader_message_block(const struct bootloader_message *in,
                                        const Volume* v) {
    wait_for_device(v->device);
    FILE* f = fopen(v->device, "wb");
    if (f == NULL) {
        LOGE("Can't open %s\n(%s)\n", v->device, strerror(errno));
        return -1;
    }
    int count = fwrite(in, sizeof(*in), 1, f);
    if (count != 1) {
        LOGE("Failed writing %s\n(%s)\n", v->device, strerror(errno));
        return -1;
    }
    if (fclose(f) != 0) {
        LOGE("Failed closing %s\n(%s)\n", v->device, strerror(errno));
        return -1;
    }
    return 0;
}

/* Update Image
 *
 * - will be stored in the "cache" partition
 * - bad blocks will be ignored, like boot.img and recovery.img
 * - the first block will be the image header (described below)
 * - the size is in BYTES, inclusive of the header
 * - offsets are in BYTES from the start of the update header
 * - two raw bitmaps will be included, the "busy" and "fail" bitmaps
 * - for dream, the bitmaps will be 320x480x16bpp RGB565
 */
 
#define UPDATE_MAGIC       "MSM-RADIO-UPDATE"
#define UPDATE_MAGIC_SIZE  16
#define UPDATE_VERSION     0x00010000
 
struct update_header {
    unsigned char MAGIC[UPDATE_MAGIC_SIZE];
 
    unsigned version;
    unsigned size;
 
    unsigned image_offset;
    unsigned image_length;
 
    unsigned bitmap_width;
    unsigned bitmap_height;
    unsigned bitmap_bpp;
 
    unsigned busy_bitmap_offset;
    unsigned busy_bitmap_length;
 
    unsigned fail_bitmap_offset;
    unsigned fail_bitmap_length;
};

int write_update_for_bootloader(
        const char *update, int update_length,
        int bitmap_width, int bitmap_height, int bitmap_bpp,
        const char *busy_bitmap, const char *fail_bitmap) {
    if (ensure_path_unmounted("/cache")) {
        LOGE("Can't unmount /cache\n");
        return -1;
    }
 
    const MtdPartition *part = mtd_find_partition_by_name("cache");
    if (part == NULL) {
        LOGE("Can't find cache\n");
        return -1;
    }
 
    MtdWriteContext *write = mtd_write_partition(part);
    if (write == NULL) {
        LOGE("Can't open cache\n(%s)\n", strerror(errno));
        return -1;
    }
 
    /* Write an invalid (zero) header first, to disable any previous
     * update and any other structured contents (like a filesystem),
     * and as a placeholder for the amount of space required.
     */
 
    struct update_header header;
    memset(&header, 0, sizeof(header));
    const ssize_t header_size = sizeof(header);
    if (mtd_write_data(write, (char*) &header, header_size) != header_size) {
        LOGE("Can't write header to cache\n(%s)\n", strerror(errno));
        mtd_write_close(write);
        return -1;
    }
 
    /* Write each section individually block-aligned, so we can write
     * each block independently without complicated buffering.
     */
 
    memcpy(&header.MAGIC, UPDATE_MAGIC, UPDATE_MAGIC_SIZE);
    header.version = UPDATE_VERSION;
    header.size = header_size;
 
    off_t image_start_pos = mtd_erase_blocks(write, 0);
    header.image_length = update_length;
    if ((int) header.image_offset == -1 ||
        mtd_write_data(write, update, update_length) != update_length) {
        LOGE("Can't write update to cache\n(%s)\n", strerror(errno));
        mtd_write_close(write);
        return -1;
    }
    off_t busy_start_pos = mtd_erase_blocks(write, 0);
    header.image_offset = mtd_find_write_start(write, image_start_pos);
 
    header.bitmap_width = bitmap_width;
    header.bitmap_height = bitmap_height;
    header.bitmap_bpp = bitmap_bpp;
 
    int bitmap_length = (bitmap_bpp + 7) / 8 * bitmap_width * bitmap_height;
 
    header.busy_bitmap_length = busy_bitmap != NULL ? bitmap_length : 0;
    if ((int) header.busy_bitmap_offset == -1 ||
        mtd_write_data(write, busy_bitmap, bitmap_length) != bitmap_length) {
        LOGE("Can't write bitmap to cache\n(%s)\n", strerror(errno));
        mtd_write_close(write);
        return -1;
    }
    off_t fail_start_pos = mtd_erase_blocks(write, 0);
    header.busy_bitmap_offset = mtd_find_write_start(write, busy_start_pos);
 
    header.fail_bitmap_length = fail_bitmap != NULL ? bitmap_length : 0;
    if ((int) header.fail_bitmap_offset == -1 ||
        mtd_write_data(write, fail_bitmap, bitmap_length) != bitmap_length) {
        LOGE("Can't write bitmap to cache\n(%s)\n", strerror(errno));
        mtd_write_close(write);
        return -1;
    }
    mtd_erase_blocks(write, 0);
    header.fail_bitmap_offset = mtd_find_write_start(write, fail_start_pos);
 
    /* Write the header last, after all the blocks it refers to, so that
     * when the magic number is installed everything is valid.
     */
 
    if (mtd_write_close(write)) {
        LOGE("Can't finish writing cache\n(%s)\n", strerror(errno));
        return -1;
    }
 
    write = mtd_write_partition(part);
    if (write == NULL) {
        LOGE("Can't reopen cache\n(%s)\n", strerror(errno));
        return -1;
    }
 
    if (mtd_write_data(write, (char*) &header, header_size) != header_size) {
        LOGE("Can't rewrite header to cache\n(%s)\n", strerror(errno));
        mtd_write_close(write);
        return -1;
    }
 
    if (mtd_erase_blocks(write, 0) != image_start_pos) {
        LOGE("Misalignment rewriting cache\n(%s)\n", strerror(errno));
        mtd_write_close(write);
        return -1;
    }
 
    if (mtd_write_close(write)) {
        LOGE("Can't finish header of cache\n(%s)\n", strerror(errno));
        return -1;
    }
 
    return 0;
}<|MERGE_RESOLUTION|>--- conflicted
+++ resolved
@@ -32,7 +32,6 @@
 
 int get_bootloader_message(struct bootloader_message *out) {
     Volume* v = volume_for_path("/misc");
-<<<<<<< HEAD
     if(v)
     {
         if (strcmp(v->fs_type, "mtd") == 0) {
@@ -42,23 +41,12 @@
         }
         LOGE("unknown misc partition fs_type \"%s\"\n", v->fs_type);
         return -1;
-=======
-    if (v == NULL) {
-      LOGE("Cannot load volume /misc!\n");
-      return -1;
-    }
-    if (strcmp(v->fs_type, "mtd") == 0) {
-        return get_bootloader_message_mtd(out, v);
-    } else if (strcmp(v->fs_type, "emmc") == 0) {
-        return get_bootloader_message_block(out, v);
->>>>>>> 441031da
     }
     return -1;
 }
 
 int set_bootloader_message(const struct bootloader_message *in) {
     Volume* v = volume_for_path("/misc");
-<<<<<<< HEAD
     if(v)
     {
         if (strcmp(v->fs_type, "mtd") == 0) {
@@ -68,16 +56,6 @@
         }
         LOGE("unknown misc partition fs_type \"%s\"\n", v->fs_type);
         return -1;
-=======
-    if (v == NULL) {
-      LOGE("Cannot load volume /misc!\n");
-      return -1;
-    }
-    if (strcmp(v->fs_type, "mtd") == 0) {
-        return set_bootloader_message_mtd(in, v);
-    } else if (strcmp(v->fs_type, "emmc") == 0) {
-        return set_bootloader_message_block(in, v);
->>>>>>> 441031da
     }
     return -1;
 }
