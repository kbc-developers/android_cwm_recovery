--- conflicted
+++ resolved
@@ -18,11 +18,8 @@
 #define RECOVERY_COMMON_H
 
 #include <stdio.h>
-<<<<<<< HEAD
+#include <fs_mgr.h>
 #include "device_config.h"
-=======
-#include <fs_mgr.h>
->>>>>>> e19f1d8d
 
 // Initialize the graphics system.
 void ui_init();
