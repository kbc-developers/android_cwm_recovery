import /init.recovery.${ro.hardware}.rc

on early-init
    # Apply strict SELinux checking of PROT_EXEC on mmap/mprotect calls.
    write /sys/fs/selinux/checkreqprot 0

    # Set the security context for the init process.
    # This should occur before anything else (e.g. ueventd) is started.
    setcon u:r:init:s0

    start ueventd
    start healthd

on init
    export PATH /sbin:/system/bin
    export ANDROID_ROOT /system
    export ANDROID_DATA /data
    export EXTERNAL_STORAGE /sdcard

    symlink /system/etc /etc

    mkdir /boot
    mkdir /recovery
    mkdir /sdcard
    mkdir /internal_sd
    mkdir /external_sd
    mkdir /sd-ext
    mkdir /datadata
    mkdir /emmc
    mkdir /system
    mkdir /data
    mkdir /cache
    mount tmpfs tmpfs /tmp

    chown root shell /tmp
    chmod 0775 /tmp

    mkdir /mnt 0775 root system
    mkdir /storage 0050 root sdcard_r
    mount tmpfs tmpfs /storage mode=0050,uid=0,gid=1028

    # See storage config details at http://source.android.com/tech/storage/
    mkdir /mnt/shell 0700 shell shell

    # Directory for putting things only root should see.
    mkdir /mnt/secure 0700 root root

    # Create private mountpoint so we can MS_MOVE from staging
    mount tmpfs tmpfs /mnt/secure mode=0700,uid=0,gid=0

    # Directory for staging bindmounts
    mkdir /mnt/secure/staging 0700 root root

    # Fuse public mount points.
    mkdir /mnt/fuse 0700 root system
    mount tmpfs tmpfs /mnt/fuse mode=0775,gid=1000

    write /sys/class/android_usb/android0/enable 0
    write /sys/class/android_usb/android0/idVendor 18D1
    write /sys/class/android_usb/android0/idProduct D001
    write /sys/class/android_usb/android0/functions adb
    write /sys/class/android_usb/android0/iManufacturer ${ro.product.manufacturer}
    write /sys/class/android_usb/android0/iProduct ${ro.product.model}
    write /sys/class/android_usb/android0/iSerial ${ro.serialno}


on boot

    ifup lo
    hostname localhost
    domainname localdomain

    class_start default

on property:sys.powerctl=*
    powerctl ${sys.powerctl}

service ueventd /sbin/ueventd
    critical
    seclabel u:r:ueventd:s0

service healthd /sbin/healthd -n
    critical
    seclabel u:r:healthd:s0

<<<<<<< HEAD
#service recovery /sbin/recovery
service recovery /sbin/recovery-preprocess
=======
service recovery /sbin/recovery
    seclabel u:r:recovery:s0
>>>>>>> 3350c887

service setup_adbd /sbin/setup_adbd
    oneshot

service adbd /sbin/adbd --root_seclabel=u:r:su:s0 --device_banner=recovery
    disabled
    socket adbd stream 660 system system
    seclabel u:r:adbd:s0

service vold /sbin/minivold
    socket vold stream 0660 root mount
    ioprio be 2
    seclabel u:r:vold:s0

# setup_adbd will start adb once it has checked the keys
on property:service.adb.root=1
    write /sys/class/android_usb/android0/enable 0
    restart adbd
    write /sys/class/android_usb/android0/enable 1

on property:sys.storage.ums_enabled=1
    write /sys/class/android_usb/android0/enable 0
    write /sys/class/android_usb/android0/idProduct D003
    write /sys/class/android_usb/android0/functions mass_storage,adb
    write /sys/class/android_usb/android0/enable 1

on property:sys.storage.ums_enabled=0
    write /sys/class/android_usb/android0/enable 0
    write /sys/class/android_usb/android0/idProduct D001
    write /sys/class/android_usb/android0/functions adb
    write /sys/class/android_usb/android0/enable ${service.adb.root}<|MERGE_RESOLUTION|>--- conflicted
+++ resolved
@@ -83,13 +83,9 @@
     critical
     seclabel u:r:healthd:s0
 
-<<<<<<< HEAD
 #service recovery /sbin/recovery
 service recovery /sbin/recovery-preprocess
-=======
-service recovery /sbin/recovery
     seclabel u:r:recovery:s0
->>>>>>> 3350c887
 
 service setup_adbd /sbin/setup_adbd
     oneshot
