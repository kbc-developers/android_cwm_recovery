--- conflicted
+++ resolved
@@ -1483,14 +1483,9 @@
     write_fstab_root("/emmc", file);
     write_fstab_root("/system", file);
     write_fstab_root("/sdcard", file);
-    write_fstab_root("/external_sd", file);
 #ifdef RECOVERY_HAVE_SD_EXT
     write_fstab_root("/sd-ext", file);
-<<<<<<< HEAD
-#endif
-=======
     write_fstab_root("/external_sd", file);
->>>>>>> 4696ba43
     fclose(file);
     LOGI("Completed outputting fstab.\n");
 }
