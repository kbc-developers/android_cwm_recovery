/*
 * Copyright (C) 2014 The Android Open Source Project
 *
 * Licensed under the Apache License, Version 2.0 (the "License");
 * you may not use this file except in compliance with the License.
 * You may obtain a copy of the License at
 *
 *      http://www.apache.org/licenses/LICENSE-2.0
 *
 * Unless required by applicable law or agreed to in writing, software
 * distributed under the License is distributed on an "AS IS" BASIS,
 * WITHOUT WARRANTIES OR CONDITIONS OF ANY KIND, either express or implied.
 * See the License for the specific language governing permissions and
 * limitations under the License.
 */

#include <stdlib.h>
#include <stdio.h>
#include <string.h>
#include <errno.h>
#include <pthread.h>
#include <sys/mount.h>
#include <sys/stat.h>
#include <sys/wait.h>
#include <unistd.h>
#include <fcntl.h>

#include "fuse_sideload.h"

struct file_data {
    int fd;  // the underlying sdcard file

    uint64_t file_size;
    uint32_t block_size;
};

static int read_block_file(void* cookie, uint32_t block, uint8_t* buffer, uint32_t fetch_size) {
    file_data* fd = reinterpret_cast<file_data*>(cookie);

    off64_t offset = ((off64_t) block) * fd->block_size;
    if (TEMP_FAILURE_RETRY(lseek64(fd->fd, offset, SEEK_SET)) == -1) {
        fprintf(stderr, "seek on sdcard failed: %s\n", strerror(errno));
        return -EIO;
    }

    while (fetch_size > 0) {
        ssize_t r = TEMP_FAILURE_RETRY(read(fd->fd, buffer, fetch_size));
        if (r == -1) {
            fprintf(stderr, "read on sdcard failed: %s\n", strerror(errno));
            return -EIO;
        }
        fetch_size -= r;
        buffer += r;
    }

    return 0;
}

static void close_file(void* cookie) {
    file_data* fd = reinterpret_cast<file_data*>(cookie);
    close(fd->fd);
}

struct token {
    pid_t pid;
    const char* path;
    int result;
};

static void* run_sdcard_fuse(void* cookie) {
    token* t = reinterpret_cast<token*>(cookie);

    struct stat sb;
    if (stat(t->path, &sb) < 0) {
        fprintf(stderr, "failed to stat %s: %s\n", t->path, strerror(errno));
        t->result = -1;
        return NULL;
    }

    struct file_data fd;
    struct provider_vtab vtab;

    fd.fd = open(t->path, O_RDONLY);
    if (fd.fd < 0) {
        fprintf(stderr, "failed to open %s: %s\n", t->path, strerror(errno));
        t->result = -1;
        return NULL;
    }
    fd.file_size = sb.st_size;
    fd.block_size = 65536;

    vtab.read_block = read_block_file;
    vtab.close = close_file;

    t->result = run_fuse_sideload(&vtab, &fd, fd.file_size, fd.block_size);
    return NULL;
}

// How long (in seconds) we wait for the fuse-provided package file to
// appear, before timing out.
#define SDCARD_INSTALL_TIMEOUT 10

void* start_sdcard_fuse(const char* path) {
    token* t = new token;

    t->path = path;
    if ((t->pid = fork()) < 0) {
        free(t);
        return NULL;
<<<<<<< HEAD
    }
    if (t->pid == 0) {
        run_sdcard_fuse(t);
        _exit(0);
    }

    time_t start_time = time(NULL);
    time_t now = start_time;

    while (now - start_time < SDCARD_INSTALL_TIMEOUT) {
        struct stat st;
        if (stat(FUSE_SIDELOAD_HOST_PATHNAME, &st) == 0) {
            break;
        }
        if (errno != ENOENT && errno != ENOTCONN) {
            free(t);
            t = NULL;
            break;
        }
        sleep(1);
        now = time(NULL);
=======
>>>>>>> 8e8aebdc
    }
    if (t->pid == 0) {
        run_sdcard_fuse(t);
        _exit(0);
    }

    time_t start_time = time(NULL);
    time_t now = start_time;

    while (now - start_time < SDCARD_INSTALL_TIMEOUT) {
        struct stat st;
        if (stat(FUSE_SIDELOAD_HOST_PATHNAME, &st) == 0) {
            break;
        }
        if (errno != ENOENT && errno != ENOTCONN) {
            free(t);
            t = NULL;
            break;
        }
        sleep(1);
        now = time(NULL);
    }

    return t;
}

void finish_sdcard_fuse(void* cookie) {
    if (cookie == NULL) return;
    token* t = reinterpret_cast<token*>(cookie);

    kill(t->pid, SIGTERM);
    int status;
    waitpid(t->pid, &status, 0);

    delete t;
}<|MERGE_RESOLUTION|>--- conflicted
+++ resolved
@@ -107,30 +107,6 @@
     if ((t->pid = fork()) < 0) {
         free(t);
         return NULL;
-<<<<<<< HEAD
-    }
-    if (t->pid == 0) {
-        run_sdcard_fuse(t);
-        _exit(0);
-    }
-
-    time_t start_time = time(NULL);
-    time_t now = start_time;
-
-    while (now - start_time < SDCARD_INSTALL_TIMEOUT) {
-        struct stat st;
-        if (stat(FUSE_SIDELOAD_HOST_PATHNAME, &st) == 0) {
-            break;
-        }
-        if (errno != ENOENT && errno != ENOTCONN) {
-            free(t);
-            t = NULL;
-            break;
-        }
-        sleep(1);
-        now = time(NULL);
-=======
->>>>>>> 8e8aebdc
     }
     if (t->pid == 0) {
         run_sdcard_fuse(t);
