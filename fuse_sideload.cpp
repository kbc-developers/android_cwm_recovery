--- conflicted
+++ resolved
@@ -441,8 +441,6 @@
                       uint64_t file_size, uint32_t block_size)
 {
     int result;
-    uint64_t mem = 0;
-    uint64_t avail = 0;
 
     // If something's already mounted on our mountpoint, try to remove
     // it.  (Mostly in case of a previous abnormal exit.)
@@ -502,11 +500,6 @@
     fd.block_cache_max_size = 0;
     fd.block_cache_size = 0;
     fd.block_cache = NULL;
-<<<<<<< HEAD
-    mem = free_memory();
-    avail = mem - (INSTALL_REQUIRED_MEMORY + fd.file_blocks * sizeof(uint8_t*));
-=======
->>>>>>> 8e8aebdc
     if (mem > avail) {
         uint32_t max_size = avail / fd.block_size;
         if (max_size > fd.file_blocks) {
@@ -554,13 +547,11 @@
             continue;
         }
         ssize_t len = TEMP_FAILURE_RETRY(read(fd.ffd, request_buffer, sizeof(request_buffer)));
-        if (len < 0) {
-            if (errno != EINTR) {
-                perror("read request");
-                if (errno == ENODEV) {
-                    result = -1;
-                    break;
-                }
+        if (len == -1) {
+            perror("read request");
+            if (errno == ENODEV) {
+                result = -1;
+                break;
             }
             continue;
         }
