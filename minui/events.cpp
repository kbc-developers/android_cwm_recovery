/*
 * Copyright (C) 2007 The Android Open Source Project
 *
 * Licensed under the Apache License, Version 2.0 (the "License");
 * you may not use this file except in compliance with the License.
 * You may obtain a copy of the License at
 *
 *      http://www.apache.org/licenses/LICENSE-2.0
 *
 * Unless required by applicable law or agreed to in writing, software
 * distributed under the License is distributed on an "AS IS" BASIS,
 * WITHOUT WARRANTIES OR CONDITIONS OF ANY KIND, either express or implied.
 * See the License for the specific language governing permissions and
 * limitations under the License.
 */

#include <dirent.h>
#include <errno.h>
#include <fcntl.h>
#include <stdio.h>
#include <stdlib.h>
#include <string.h>
#include <sys/epoll.h>
#include <unistd.h>

#include <linux/input.h>

#include "minui.h"

#define MAX_DEVICES 16
#define MAX_MISC_FDS 16

#define BITS_PER_LONG (sizeof(unsigned long) * 8)
#define BITS_TO_LONGS(x) (((x) + BITS_PER_LONG - 1) / BITS_PER_LONG)

struct fd_info {
    int fd;
    ev_callback cb;
    void* data;
};

static int g_epoll_fd;
static epoll_event polledevents[MAX_DEVICES + MAX_MISC_FDS];
static int npolledevents;

static fd_info ev_fdinfo[MAX_DEVICES + MAX_MISC_FDS];

static unsigned ev_count = 0;
static unsigned ev_dev_count = 0;
static unsigned ev_misc_count = 0;

static bool test_bit(size_t bit, unsigned long* array) {
    return (array[bit/BITS_PER_LONG] & (1UL << (bit % BITS_PER_LONG))) != 0;
}

int ev_init(ev_callback input_cb, void* data) {
    bool epollctlfail = false;

    g_epoll_fd = epoll_create(MAX_DEVICES + MAX_MISC_FDS);
    if (g_epoll_fd == -1) {
        return -1;
    }

    DIR* dir = opendir("/dev/input");
    if (dir != NULL) {
        dirent* de;
        while ((de = readdir(dir))) {
            unsigned long ev_bits[BITS_TO_LONGS(EV_MAX)];

//            fprintf(stderr,"/dev/input/%s\n", de->d_name);
            if (strncmp(de->d_name, "event", 5)) continue;
            int fd = openat(dirfd(dir), de->d_name, O_RDONLY);
            if (fd == -1) continue;

            // Read the evbits of the input device.
            if (ioctl(fd, EVIOCGBIT(0, sizeof(ev_bits)), ev_bits) == -1) {
                close(fd);
                continue;
            }

<<<<<<< HEAD
            // We assume that only EV_KEY, EV_REL, EV_ABS, and EV_SW event types are ever needed.
            if (!test_bit(EV_KEY, ev_bits) && !test_bit(EV_REL, ev_bits) && 
                    !test_bit(EV_SW, ev_bits) && !test_bit(EV_ABS, ev_bits)) {
=======
            // We assume that only EV_KEY, EV_REL, EV_SW, and EV_ABS event types are ever needed.
            if (!test_bit(EV_KEY, ev_bits) && !test_bit(EV_REL, ev_bits) && !test_bit(EV_SW, ev_bits) && !test_bit(EV_ABS, ev_bits)) {
>>>>>>> 6289f9ad
                close(fd);
                continue;
            }

            epoll_event ev;
            ev.events = EPOLLIN | EPOLLWAKEUP;
            ev.data.ptr = &ev_fdinfo[ev_count];
            if (epoll_ctl(g_epoll_fd, EPOLL_CTL_ADD, fd, &ev) == -1) {
                close(fd);
                epollctlfail = true;
                continue;
            }

            ev_fdinfo[ev_count].fd = fd;
            ev_fdinfo[ev_count].cb = input_cb;
            ev_fdinfo[ev_count].data = data;
            ev_count++;
            ev_dev_count++;
            if (ev_dev_count == (MAX_DEVICES + MAX_MISC_FDS)) break;
        }

        closedir(dir);
    }

    if (epollctlfail && !ev_count) {
        close(g_epoll_fd);
        g_epoll_fd = -1;
        return -1;
    }

    return 0;
}

int ev_get_epollfd(void) {
    return g_epoll_fd;
}

int ev_add_fd(int fd, ev_callback cb, void* data) {
    if (ev_misc_count == MAX_MISC_FDS || cb == NULL) {
        return -1;
    }

    epoll_event ev;
    ev.events = EPOLLIN | EPOLLWAKEUP;
    ev.data.ptr = (void *)&ev_fdinfo[ev_count];
    int ret = epoll_ctl(g_epoll_fd, EPOLL_CTL_ADD, fd, &ev);
    if (!ret) {
        ev_fdinfo[ev_count].fd = fd;
        ev_fdinfo[ev_count].cb = cb;
        ev_fdinfo[ev_count].data = data;
        ev_count++;
        ev_misc_count++;
    }

    return ret;
}

int ev_del_fd(int fd)
{
    unsigned n;
    for (n = 0; n < ev_count; ++n) {
        if (ev_fdinfo[n].fd == fd) {
            epoll_ctl(g_epoll_fd, EPOLL_CTL_DEL, fd, NULL);
            if (n != ev_count-1) {
                ev_fdinfo[n] = ev_fdinfo[ev_count-1];
            }
            ev_count--;
            ev_misc_count--;
            return 0;
        }
    }
    return -1;
}

void ev_exit(void) {
    while (ev_count > 0) {
        close(ev_fdinfo[--ev_count].fd);
    }
    ev_misc_count = 0;
    ev_dev_count = 0;
    close(g_epoll_fd);
}

int ev_wait(int timeout) {
    npolledevents = epoll_wait(g_epoll_fd, polledevents, ev_count, timeout);
    if (npolledevents <= 0) {
        return -1;
    }
    return 0;
}

void ev_dispatch(void) {
    for (int n = 0; n < npolledevents; n++) {
        fd_info* fdi = reinterpret_cast<fd_info*>(polledevents[n].data.ptr);
        ev_callback cb = fdi->cb;
        if (cb) {
            cb(fdi->fd, polledevents[n].events, fdi->data);
        }
    }
}

int ev_get_input(int fd, uint32_t epevents, input_event* ev) {
    if (epevents & EPOLLIN) {
        ssize_t r = TEMP_FAILURE_RETRY(read(fd, ev, sizeof(*ev)));
        if (r == sizeof(*ev)) {
            return 0;
        }
    }
    return -1;
}

int ev_sync_key_state(ev_set_key_callback set_key_cb, void* data) {
    unsigned long ev_bits[BITS_TO_LONGS(EV_MAX)];
    unsigned long key_bits[BITS_TO_LONGS(KEY_MAX)];

    for (size_t i = 0; i < ev_dev_count; ++i) {
        memset(ev_bits, 0, sizeof(ev_bits));
        memset(key_bits, 0, sizeof(key_bits));

        if (ioctl(ev_fdinfo[i].fd, EVIOCGBIT(0, sizeof(ev_bits)), ev_bits) == -1) {
            continue;
        }
        if (!test_bit(EV_KEY, ev_bits)) {
            continue;
        }
        if (ioctl(ev_fdinfo[i].fd, EVIOCGKEY(sizeof(key_bits)), key_bits) == -1) {
            continue;
        }

        for (int code = 0; code <= KEY_MAX; code++) {
            if (test_bit(code, key_bits)) {
                set_key_cb(code, 1, data);
            }
        }
    }

    return 0;
}

void ev_iterate_available_keys(std::function<void(int)> f) {
    unsigned long ev_bits[BITS_TO_LONGS(EV_MAX)];
    unsigned long key_bits[BITS_TO_LONGS(KEY_MAX)];

    for (size_t i = 0; i < ev_dev_count; ++i) {
        memset(ev_bits, 0, sizeof(ev_bits));
        memset(key_bits, 0, sizeof(key_bits));

        // Does this device even have keys?
        if (ioctl(ev_fdinfo[i].fd, EVIOCGBIT(0, sizeof(ev_bits)), ev_bits) == -1) {
            continue;
        }
        if (!test_bit(EV_KEY, ev_bits)) {
            continue;
        }

        int rc = ioctl(ev_fdinfo[i].fd, EVIOCGBIT(EV_KEY, KEY_MAX), key_bits);
        if (rc == -1) {
            continue;
        }

        for (int key_code = 0; key_code <= KEY_MAX; ++key_code) {
            if (test_bit(key_code, key_bits)) {
                f(key_code);
            }
        }
    }
}<|MERGE_RESOLUTION|>--- conflicted
+++ resolved
@@ -78,14 +78,8 @@
                 continue;
             }
 
-<<<<<<< HEAD
-            // We assume that only EV_KEY, EV_REL, EV_ABS, and EV_SW event types are ever needed.
-            if (!test_bit(EV_KEY, ev_bits) && !test_bit(EV_REL, ev_bits) && 
-                    !test_bit(EV_SW, ev_bits) && !test_bit(EV_ABS, ev_bits)) {
-=======
             // We assume that only EV_KEY, EV_REL, EV_SW, and EV_ABS event types are ever needed.
             if (!test_bit(EV_KEY, ev_bits) && !test_bit(EV_REL, ev_bits) && !test_bit(EV_SW, ev_bits) && !test_bit(EV_ABS, ev_bits)) {
->>>>>>> 6289f9ad
                 close(fd);
                 continue;
             }
