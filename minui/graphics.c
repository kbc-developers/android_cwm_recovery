--- conflicted
+++ resolved
@@ -75,21 +75,6 @@
     return x < 0 || x >= gr_draw->width || y < 0 || y >= gr_draw->height;
 }
 
-#if defined(RECOVERY_BGRA)
-static void rgba2bgra(unsigned char *p, int w)
-{
-    int x;
-    for (x = 0; x < w; ++x) {
-        char r, b;
-        r = *(p+0);
-        b = *(p+2);
-        *(p+0) = b;
-        *(p+2) = r;
-        p += 4;
-    }
-}
-#endif
-
 int gr_measure(const char *s)
 {
     return gr_font->cwidth * strlen(s);
@@ -127,12 +112,6 @@
              ++px;
              ++px;
         }
-<<<<<<< HEAD
-#if defined(RECOVERY_BGRA)
-        rgba2bgra(dst_p, width);
-#endif
-=======
->>>>>>> 5061da7a
         src_p += src_row_bytes;
         dst_p += dst_row_bytes;
     }
@@ -164,9 +143,6 @@
                 px += 4;
             }
         }
-#if defined(RECOVERY_BGRA)
-        rgba2bgra(dst_p, width);
-#endif
         src_p += src_row_bytes;
         dst_p += dst_row_bytes;
     }
@@ -265,9 +241,6 @@
                 *px++ = gr_current_b;
                 px++;
             }
-#if defined(RECOVERY_BGRA)
-            rgba2bgra(px - gr_draw->width * 4, gr_draw->width);
-#endif
             px += gr_draw->row_bytes - (gr_draw->width * gr_draw->pixel_bytes);
         }
     }
@@ -294,9 +267,6 @@
                 *px++ = gr_current_b;
                 px++;
             }
-#if defined(RECOVERY_BGRA)
-            rgba2bgra(p, x2-x1);
-#endif
             p += gr_draw->row_bytes;
         }
     } else if (gr_current_a > 0) {
@@ -312,9 +282,6 @@
                 ++px;
                 ++px;
             }
-#if defined(RECOVERY_BGRA)
-            rgba2bgra(p, x2-x1);
-#endif
             p += gr_draw->row_bytes;
         }
     }
@@ -347,15 +314,11 @@
     unsigned char* src_p = source->data + sy*source->row_bytes + sx*source->pixel_bytes;
     unsigned char* dst_p = gr_draw->data + dy*gr_draw->row_bytes + dx*gr_draw->pixel_bytes;
 
-<<<<<<< HEAD
-    icon_blend_alpha(src_p, source->row_bytes, dst_p, gr_draw->row_bytes, w, h);
-=======
     for (int i = 0; i < h; ++i) {
         memcpy(dst_p, src_p, w * source->pixel_bytes);
         src_p += source->row_bytes;
         dst_p += gr_draw->row_bytes;
     }
->>>>>>> 5061da7a
 }
 
 void gr_blend(GRSurface* source, int sx, int sy, int w, int h, int dx, int dy) {
