/*
 * Copyright (C) 2007 The Android Open Source Project
 *
 * Licensed under the Apache License, Version 2.0 (the "License");
 * you may not use this file except in compliance with the License.
 * You may obtain a copy of the License at
 *
 *      http://www.apache.org/licenses/LICENSE-2.0
 *
 * Unless required by applicable law or agreed to in writing, software
 * distributed under the License is distributed on an "AS IS" BASIS,
 * WITHOUT WARRANTIES OR CONDITIONS OF ANY KIND, either express or implied.
 * See the License for the specific language governing permissions and
 * limitations under the License.
 */

#include <stdlib.h>
#include <unistd.h>

#include <fcntl.h>
#include <stdio.h>

#include <sys/ioctl.h>
#include <sys/mman.h>
#include <sys/types.h>

#include <linux/fb.h>
#include <linux/kd.h>

#include <pixelflinger/pixelflinger.h>

#include <png.h>

#include "minui.h"

// libpng gives "undefined reference to 'pow'" errors, and I have no
// idea how to convince the build system to link with -lm.  We don't
// need this functionality (it's used for gamma adjustment) so provide
// a dummy implementation to satisfy the linker.
double pow(double x, double y) {
    return x;
}

int res_create_surface(const char* name, gr_surface* pSurface) {
    char resPath[256];
    GGLSurface* surface = NULL;
    int result = 0;
    unsigned char header[8];
    png_structp png_ptr = NULL;
    png_infop info_ptr = NULL;

    *pSurface = NULL;

    snprintf(resPath, sizeof(resPath)-1, "/res/images/%s.png", name);
    resPath[sizeof(resPath)-1] = '\0';
    FILE* fp = fopen(resPath, "rb");
    if (fp == NULL) {
        result = -1;
        goto exit;
    }

    size_t bytesRead = fread(header, 1, sizeof(header), fp);
    if (bytesRead != sizeof(header)) {
        result = -2;
        goto exit;
    }

    if (png_sig_cmp(header, 0, sizeof(header))) {
        result = -3;
        goto exit;
    }

    png_ptr = png_create_read_struct(PNG_LIBPNG_VER_STRING, NULL, NULL, NULL);
    if (!png_ptr) {
        result = -4;
        goto exit;
    }

    info_ptr = png_create_info_struct(png_ptr);
    if (!info_ptr) {
        result = -5;
        goto exit;
    }

    if (setjmp(png_jmpbuf(png_ptr))) {
        result = -6;
        goto exit;
    }

    png_init_io(png_ptr, fp);
    png_set_sig_bytes(png_ptr, sizeof(header));
    png_read_info(png_ptr, info_ptr);

    size_t width = info_ptr->width;
    size_t height = info_ptr->height;
    size_t stride = 4 * width;
    size_t pixelSize = stride * height;

    int color_type = info_ptr->color_type;
    int bit_depth = info_ptr->bit_depth;
    int channels = info_ptr->channels;
    if (!(bit_depth == 8 &&
          ((channels == 3 && color_type == PNG_COLOR_TYPE_RGB) ||
           (channels == 4 && color_type == PNG_COLOR_TYPE_RGBA) ||
           (channels == 1 && color_type == PNG_COLOR_TYPE_PALETTE)))) {
        return -7;
        goto exit;
    }

    surface = malloc(sizeof(GGLSurface) + pixelSize);
    if (surface == NULL) {
        result = -8;
        goto exit;
    }
    unsigned char* pData = (unsigned char*) (surface + 1);
    surface->version = sizeof(GGLSurface);
    surface->width = width;
    surface->height = height;
    surface->stride = width; /* Yes, pixels, not bytes */
    surface->data = pData;
    surface->format = (channels == 3) ?
            GGL_PIXEL_FORMAT_RGBX_8888 : GGL_PIXEL_FORMAT_RGBA_8888;

    int alpha = 0;
    if (color_type == PNG_COLOR_TYPE_PALETTE) {
        png_set_palette_to_rgb(png_ptr);
    }
    if (png_get_valid(png_ptr, info_ptr, PNG_INFO_tRNS)) {
        png_set_tRNS_to_alpha(png_ptr);
        alpha = 1;
    }

    int y;
<<<<<<< HEAD
    if (channels == 3) {
        for (y = 0; y < (int)height; ++y) {
=======
    if (channels == 3 || (channels == 1 && !alpha)) {
        for (y = 0; y < height; ++y) {
>>>>>>> 441031da
            unsigned char* pRow = pData + y * stride;
            png_read_row(png_ptr, pRow, NULL);

            int x;
            for(x = width - 1; x >= 0; x--) {
                int sx = x * 3;
                int dx = x * 4;
                unsigned char r = pRow[sx];
                unsigned char g = pRow[sx + 1];
                unsigned char b = pRow[sx + 2];
                unsigned char a = 0xff;
                pRow[dx    ] = r; // r
                pRow[dx + 1] = g; // g
                pRow[dx + 2] = b; // b
                pRow[dx + 3] = a;
            }
        }
    } else {
        for (y = 0; y < (int)height; ++y) {
            unsigned char* pRow = pData + y * stride;
            png_read_row(png_ptr, pRow, NULL);
        }
    }

    *pSurface = (gr_surface) surface;

exit:
    png_destroy_read_struct(&png_ptr, &info_ptr, NULL);

    if (fp != NULL) {
        fclose(fp);
    }
    if (result < 0) {
        if (surface) {
            free(surface);
        }
    }
    return result;
}

void res_free_surface(gr_surface surface) {
    GGLSurface* pSurface = (GGLSurface*) surface;
    if (pSurface) {
        free(pSurface);
    }
}<|MERGE_RESOLUTION|>--- conflicted
+++ resolved
@@ -131,13 +131,8 @@
     }
 
     int y;
-<<<<<<< HEAD
-    if (channels == 3) {
-        for (y = 0; y < (int)height; ++y) {
-=======
     if (channels == 3 || (channels == 1 && !alpha)) {
         for (y = 0; y < height; ++y) {
->>>>>>> 441031da
             unsigned char* pRow = pData + y * stride;
             png_read_row(png_ptr, pRow, NULL);
 
@@ -156,7 +151,7 @@
             }
         }
     } else {
-        for (y = 0; y < (int)height; ++y) {
+        for (y = 0; y < height; ++y) {
             unsigned char* pRow = pData + y * stride;
             png_read_row(png_ptr, pRow, NULL);
         }
