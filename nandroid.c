#include <ctype.h>
#include <errno.h>
#include <fcntl.h>
#include <getopt.h>
#include <limits.h>
#include <linux/input.h>
#include <stdio.h>
#include <stdlib.h>
#include <string.h>
#include <sys/reboot.h>
#include <sys/types.h>
#include <time.h>
#include <unistd.h>

#include <sys/wait.h>
#include <sys/limits.h>
#include <dirent.h>
#include <sys/stat.h>

#include <signal.h>
#include <sys/wait.h>

#include "bootloader.h"
#include "common.h"
#include "cutils/properties.h"
#include "firmware.h"
#include "install.h"
#include "minui/minui.h"
#include "minzip/DirUtil.h"
#include "roots.h"
#include "recovery_ui.h"

#include <sys/vfs.h>

#include "extendedcommands.h"
#include "nandroid.h"
#include "mounts.h"

#include "flashutils/flashutils.h"
#include <libgen.h>

void nandroid_generate_timestamp_path(const char* backup_path, const char* base)
{
    time_t t = time(NULL) + RECOVERY_TZ_OFFSET;
    struct tm *tmp = localtime(&t);
    if (tmp == NULL)
    {
        struct timeval tp;
        gettimeofday(&tp, NULL);
        sprintf(backup_path, "%s/clockworkmod/backup/%d", base, tp.tv_sec);
    }
    else
    {
        char buf[260];
        strftime(buf, PATH_MAX, "clockworkmod/backup/%F.%H.%M.%S", tmp);
        sprintf(backup_path, "%s/%s", base, buf);
    }
}

static void ensure_directory(const char* dir) {
    char tmp[PATH_MAX];
    sprintf(tmp, "mkdir -p %s ; chmod 777 %s", dir, dir);
    __system(tmp);
}

static int print_and_error(const char* message) {
    ui_print("%s", message);
    return 1;
}

static int nandroid_backup_bitfield = 0;
#define NANDROID_FIELD_DEDUPE_CLEARED_SPACE 1
static int nandroid_files_total = 0;
static int nandroid_files_count = 0;
static void nandroid_callback(const char* filename)
{
    if (filename == NULL)
        return;
    const char* justfile = basename(filename);
    char tmp[PATH_MAX];
    strcpy(tmp, justfile);
    if (tmp[strlen(tmp) - 1] == '\n')
        tmp[strlen(tmp) - 1] = NULL;
    tmp[ui_get_text_cols() - 1] = '\0';
    nandroid_files_count++;
    ui_increment_frame();
    ui_nice_print("%s\n", tmp);
    if (!ui_was_niced() && nandroid_files_total != 0)
        ui_set_progress((float)nandroid_files_count / (float)nandroid_files_total);
    if (!ui_was_niced())
        ui_delete_line();
}

extern int sdcard_path_after_jb_mr1;
static void compute_directory_stats(const char* directory)
{
    char tmp[PATH_MAX];
    sprintf(tmp, "find %s | %s wc -l > /tmp/dircount", directory, strcmp(directory, "/data") == 0 && is_data_media() ?
        (sdcard_path_after_jb_mr1 ? "grep -v /data/media/0 |" : "grep -v /data/media |") : "");

    __system(tmp);
    char count_text[100];
    FILE* f = fopen("/tmp/dircount", "r");
    fread(count_text, 1, sizeof(count_text), f);
    fclose(f);
    nandroid_files_count = 0;
    nandroid_files_total = atoi(count_text);
    ui_reset_progress();
    ui_show_progress(1, 0);
}

typedef void (*file_event_callback)(const char* filename);
typedef int (*nandroid_backup_handler)(const char* backup_path, const char* backup_file_image, int callback);

static int mkyaffs2image_wrapper(const char* backup_path, const char* backup_file_image, int callback) {
    char tmp[PATH_MAX];
    sprintf(tmp, "cd %s ; mkyaffs2image . %s.img ; exit $?", backup_path, backup_file_image);

    FILE *fp = __popen(tmp, "r");
    if (fp == NULL) {
        ui_print("Unable to execute mkyaffs2image.\n");
        return -1;
    }

    while (fgets(tmp, PATH_MAX, fp) != NULL) {
        tmp[PATH_MAX - 1] = NULL;
        if (callback)
            nandroid_callback(tmp);
    }

    return __pclose(fp);
}

static int tar_compress_wrapper(const char* backup_path, const char* backup_file_image, int callback) {
    char tmp[PATH_MAX];
    sprintf(tmp, "cd $(dirname %s) ; touch %s.tar ; (tar cv --exclude=data/data/com.google.android.music/files/* %s $(basename %s) | split -a 1 -b 1000000000 /proc/self/fd/0 %s.tar.) 2> /proc/self/fd/1 ; exit $?", backup_path, backup_file_image, strcmp(backup_path, "/data") == 0 && is_data_media() ? "--exclude 'media'" : "", backup_path, backup_file_image);

    LOGI("*** cmd=%s\n", tmp);
    FILE *fp = __popen(tmp, "r");
    if (fp == NULL) {
        ui_print("Unable to execute tar.\n");
        return -1;
    }

    while (fgets(tmp, PATH_MAX, fp) != NULL) {
        tmp[PATH_MAX - 1] = NULL;
        if (callback)
            nandroid_callback(tmp);
    }

    return __pclose(fp);
}

static int tar_dump_wrapper(const char* backup_path, const char* backup_file_image, int callback) {
    char tmp[PATH_MAX];
    sprintf(tmp, "cd $(dirname %s); tar cv --exclude=data/data/com.google.android.music/files/* %s $(basename %s) 2> /dev/null | cat", backup_path, strcmp(backup_path, "/data") == 0 && is_data_media() ? "--exclude 'media'" : "", backup_path);

    return __system(tmp);
}

void nandroid_dedupe_gc(const char* blob_dir) {
    char backup_dir[PATH_MAX];
    strcpy(backup_dir, blob_dir);
    char *d = dirname(backup_dir);
    strcpy(backup_dir, d);
    strcat(backup_dir, "/backup");
    ui_print("Freeing space...\n");
    char tmp[PATH_MAX];
    sprintf(tmp, "dedupe gc %s $(find %s -name '*.dup')", blob_dir, backup_dir);
    __system(tmp);
    ui_print("Done freeing space.\n");
}

static int dedupe_compress_wrapper(const char* backup_path, const char* backup_file_image, int callback) {
    char tmp[PATH_MAX];
    char blob_dir[PATH_MAX];
    strcpy(blob_dir, backup_file_image);
    char *d = dirname(blob_dir);
    strcpy(blob_dir, d);
    d = dirname(blob_dir);
    strcpy(blob_dir, d);
    d = dirname(blob_dir);
    strcpy(blob_dir, d);
    strcat(blob_dir, "/blobs");
    ensure_directory(blob_dir);

    if (!(nandroid_backup_bitfield & NANDROID_FIELD_DEDUPE_CLEARED_SPACE)) {
        nandroid_backup_bitfield |= NANDROID_FIELD_DEDUPE_CLEARED_SPACE;
        nandroid_dedupe_gc(blob_dir);
    }

    sprintf(tmp, "dedupe c %s %s %s.dup %s", backup_path, blob_dir, backup_file_image, strcmp(backup_path, "/data") == 0 && is_data_media() ? "./media" : "");

    FILE *fp = __popen(tmp, "r");
    if (fp == NULL) {
        ui_print("Unable to execute dedupe.\n");
        return -1;
    }

    while (fgets(tmp, PATH_MAX, fp) != NULL) {
        tmp[PATH_MAX - 1] = NULL;
        if (callback)
            nandroid_callback(tmp);
    }

    return __pclose(fp);
}

static nandroid_backup_handler default_backup_handler = tar_compress_wrapper;
static char forced_backup_format[5] = "";
void nandroid_force_backup_format(const char* fmt) {
    strcpy(forced_backup_format, fmt);
}
static void refresh_default_backup_handler() {
    char fmt[5];
    if (strlen(forced_backup_format) > 0) {
        strcpy(fmt, forced_backup_format);
    }
    else {
        ensure_path_mounted("/sdcard");
        FILE* f = fopen(NANDROID_BACKUP_FORMAT_FILE, "r");
        if (NULL == f) {
            default_backup_handler = tar_compress_wrapper;
            return;
        }
        fread(fmt, 1, sizeof(fmt), f);
        fclose(f);
    }
    fmt[3] = NULL;
    if (0 == strcmp(fmt, "dup"))
        default_backup_handler = dedupe_compress_wrapper;
    else
        default_backup_handler = tar_compress_wrapper;
}

unsigned nandroid_get_default_backup_format() {
    refresh_default_backup_handler();
    if (default_backup_handler == dedupe_compress_wrapper) {
        return NANDROID_BACKUP_FORMAT_DUP;
    } else {
        return NANDROID_BACKUP_FORMAT_TAR;
    }
}

static nandroid_backup_handler get_backup_handler(const char *backup_path) {
    Volume *v = volume_for_path(backup_path);
    if (v == NULL) {
        ui_print("Unable to find volume.\n");
        return NULL;
    }
    MountedVolume *mv = find_mounted_volume_by_mount_point(v->mount_point);
    if (mv == NULL) {
        ui_print("Unable to find mounted volume: %s\n", v->mount_point);
        return NULL;
    }

    if (strcmp(backup_path, "/data") == 0 && is_data_media()) {
        return default_backup_handler;
    }

    if (strlen(forced_backup_format) > 0)
        return default_backup_handler;

    // cwr5, we prefer dedupe for everything except yaffs2
    if (strcmp("yaffs2", mv->filesystem) == 0) {
        return mkyaffs2image_wrapper;
    }

    return default_backup_handler;
}

int nandroid_backup_partition_extended(const char* backup_path, const char* mount_point, int umount_when_finished) {

    int ret = 0;
    char name[PATH_MAX];
    strcpy(name, basename(mount_point));

    struct stat file_info;
    int callback = stat("/sdcard/clockworkmod/.hidenandroidprogress", &file_info) != 0;

    ui_print("Backing up %s...\n", name);
    if (0 != (ret = ensure_path_mounted(mount_point) != 0)) {
        ui_print("Can't mount %s!\n", mount_point);
        return ret;
    }
    compute_directory_stats(mount_point);
    char tmp[PATH_MAX];
    scan_mounted_volumes();
    Volume *v = volume_for_path(mount_point);
    MountedVolume *mv = NULL;
    if (v != NULL)
        mv = find_mounted_volume_by_mount_point(v->mount_point);

    if (strcmp(backup_path, "-") == 0)
        sprintf(tmp, "/proc/self/fd/1");
    else if (mv == NULL || mv->filesystem == NULL)
        sprintf(tmp, "%s/%s.auto", backup_path, name);
    else
        sprintf(tmp, "%s/%s.%s", backup_path, name, mv->filesystem);
    nandroid_backup_handler backup_handler = get_backup_handler(mount_point);

    if (backup_handler == NULL) {
        ui_print("Error finding an appropriate backup handler.\n");
        return -2;
    }
    ret = backup_handler(mount_point, tmp, callback);
    if (umount_when_finished) {
        ensure_path_unmounted(mount_point);
    }
    if (0 != ret) {
        ui_print("Error while making a backup image of %s!\n", mount_point);
        return ret;
    }
    ui_print("Backup of %s completed.\n", name);
    return 0;
}

int nandroid_backup_partition(const char* backup_path, const char* root) {
    Volume *vol = volume_for_path(root);
    // make sure the volume exists before attempting anything...
    if (vol == NULL || vol->fs_type == NULL)
        return 0;

    // see if we need a raw backup (mtd)
    char tmp[PATH_MAX];
    int ret;
    if (strcmp(vol->fs_type, "mtd") == 0 ||
            strcmp(vol->fs_type, "bml") == 0 ||
            strcmp(vol->fs_type, "emmc") == 0) {
        const char* name = basename(root);
        if (strcmp(backup_path, "-") == 0)
            strcpy(tmp, "/proc/self/fd/1");
        else
            sprintf(tmp, "%s/%s.img", backup_path, name);
        ui_print("Backing up %s image...\n", name);

        if (0 != (ret = backup_raw_partition(vol->fs_type, vol->device, tmp))) {
            ui_print("Error while backing up %s image!", name);
            return ret;
        }

        ui_print("Backup of %s image completed.\n", name);
        return 0;
    }

    return nandroid_backup_partition_extended(backup_path, root, 1);
}

int nandroid_backup(const char* backup_path)
{
    nandroid_backup_bitfield = 0;
    ui_set_background(BACKGROUND_ICON_INSTALLING);
    refresh_default_backup_handler();

    if (ensure_path_mounted(backup_path) != 0) {
        return print_and_error("Can't mount backup path.\n");
    }

    Volume* volume = volume_for_path(backup_path);
    if (NULL == volume)
        return print_and_error("Unable to find volume for backup path.\n");
    if (is_data_media_volume_path(volume->mount_point))
        volume = volume_for_path("/data");
    int ret;
    struct statfs s;
    if (NULL != volume) {
        if (0 != (ret = statfs(volume->mount_point, &s)))
            return print_and_error("Unable to stat backup path.\n");
        uint64_t bavail = s.f_bavail;
        uint64_t bsize = s.f_bsize;
        uint64_t sdcard_free = bavail * bsize;
        uint64_t sdcard_free_mb = sdcard_free / (uint64_t)(1024 * 1024);
        ui_print("SD Card space free: %lluMB\n", sdcard_free_mb);
        if (sdcard_free_mb < 150)
            ui_print("There may not be enough free space to complete backup... continuing...\n");
    }
    char tmp[PATH_MAX];
    ensure_directory(backup_path);

    if (0 != (ret = nandroid_backup_partition(backup_path, "/boot")))
        return ret;

    if (0 != (ret = nandroid_backup_partition(backup_path, "/recovery")))
        return ret;

    Volume *vol = volume_for_path("/wimax");
    if (vol != NULL && 0 == stat(vol->device, &s))
    {
        char serialno[PROPERTY_VALUE_MAX];
        ui_print("Backing up WiMAX...\n");
        serialno[0] = 0;
        property_get("ro.serialno", serialno, "");
        sprintf(tmp, "%s/wimax.%s.img", backup_path, serialno);
        ret = backup_raw_partition(vol->fs_type, vol->device, tmp);
        if (0 != ret)
            return print_and_error("Error while dumping WiMAX image!\n");
    }

    if (0 != (ret = nandroid_backup_partition(backup_path, "/system")))
        return ret;

    if (0 != (ret = nandroid_backup_partition(backup_path, "/data")))
        return ret;

    if (has_datadata()) {
        if (0 != (ret = nandroid_backup_partition(backup_path, "/datadata")))
            return ret;
    }

    if (is_data_media() || 0 != stat("/sdcard/.android_secure", &s)) {
        ui_print("No /sdcard/.android_secure found. Skipping backup of applications on external storage.\n");
    }
    else {
        if (0 != (ret = nandroid_backup_partition_extended(backup_path, "/sdcard/.android_secure", 0)))
            return ret;
    }

    if (0 != (ret = nandroid_backup_partition_extended(backup_path, "/cache", 0)))
        return ret;
#ifdef RECOVERY_HAVE_SD_EXT
    vol = volume_for_path("/sd-ext");
    if (vol == NULL || 0 != stat(vol->device, &s))
    {
        ui_print("No sd-ext found. Skipping backup of sd-ext.\n");
    }
    else
    {
        if (0 != ensure_path_mounted("/sd-ext"))
            ui_print("Could not mount sd-ext. sd-ext backup may not be supported on this device. Skipping backup of sd-ext.\n");
        else if (0 != (ret = nandroid_backup_partition(backup_path, "/sd-ext")))
            return ret;
    }
#endif
    ui_print("Generating md5 sum...\n");
    sprintf(tmp, "nandroid-md5.sh %s", backup_path);
    if (0 != (ret = __system(tmp))) {
        ui_print("Error while generating md5 sum!\n");
        return ret;
    }

    sprintf(tmp, "cp /tmp/recovery.log %s/recovery.log", backup_path);
    __system(tmp);

    sprintf(tmp, "chmod -R 777 %s ; chmod -R u+r,u+w,g+r,g+w,o+r,o+w /sdcard/clockworkmod ; chmod u+x,g+x,o+x /sdcard/clockworkmod/backup ; chmod u+x,g+x,o+x /sdcard/clockworkmod/blobs", backup_path);
    __system(tmp);
    sync();
    ui_set_background(BACKGROUND_ICON_NONE);
    ui_reset_progress();
    ui_print("\nBackup complete!\n");
    return 0;
}

int nandroid_dump(const char* partition) {
    // silence our ui_print statements and other logging
    ui_set_log_stdout(0);

    nandroid_backup_bitfield = 0;
    refresh_default_backup_handler();

    // override our default to be the basic tar dumper
    default_backup_handler = tar_dump_wrapper;

    if (strcmp(partition, "boot") == 0) {
        return __system("dump_image boot /proc/self/fd/1 | cat");
    }

    if (strcmp(partition, "recovery") == 0) {
        return __system("dump_image recovery /proc/self/fd/1 | cat");
    }

    if (strcmp(partition, "data") == 0) {
        return nandroid_backup_partition("-", "/data");
    }

    if (strcmp(partition, "system") == 0) {
        return nandroid_backup_partition("-", "/system");
    }

    return 1;
}

typedef int (*nandroid_restore_handler)(const char* backup_file_image, const char* backup_path, int callback);

static int unyaffs_wrapper(const char* backup_file_image, const char* backup_path, int callback) {
    char tmp[PATH_MAX];
    sprintf(tmp, "cd %s ; unyaffs %s ; exit $?", backup_path, backup_file_image);
    FILE *fp = __popen(tmp, "r");
    if (fp == NULL) {
        ui_print("Unable to execute unyaffs.\n");
        return -1;
    }

    while (fgets(tmp, PATH_MAX, fp) != NULL) {
        tmp[PATH_MAX - 1] = NULL;
        if (callback)
            nandroid_callback(tmp);
    }

    return __pclose(fp);
}

static int tar_extract_wrapper(const char* backup_file_image, const char* backup_path, int callback) {
    char tmp[PATH_MAX];
    sprintf(tmp, "cd $(dirname %s) ; cat %s* | tar xv ; exit $?", backup_path, backup_file_image);
    FILE *fp = __popen(tmp, "r");
    if (fp == NULL) {
        ui_print("Unable to execute tar.\n");
        return -1;
    }

    while (fgets(tmp, PATH_MAX, fp) != NULL) {
        tmp[PATH_MAX - 1] = NULL;
        if (callback)
            nandroid_callback(tmp);
    }

    return __pclose(fp);
}

static int dedupe_extract_wrapper(const char* backup_file_image, const char* backup_path, int callback) {
    char tmp[PATH_MAX];
    char blob_dir[PATH_MAX];
    strcpy(blob_dir, backup_file_image);
    char *bd = dirname(blob_dir);
    strcpy(blob_dir, bd);
    bd = dirname(blob_dir);
    strcpy(blob_dir, bd);
    bd = dirname(blob_dir);
    sprintf(tmp, "dedupe x %s %s/blobs %s; exit $?", backup_file_image, bd, backup_path);

    char path[PATH_MAX];
    FILE *fp = __popen(tmp, "r");
    if (fp == NULL) {
        ui_print("Unable to execute dedupe.\n");
        return -1;
    }

    while (fgets(path, PATH_MAX, fp) != NULL) {
        if (callback)
            nandroid_callback(path);
    }

    return __pclose(fp);
}

static int tar_undump_wrapper(const char* backup_file_image, const char* backup_path, int callback) {
    char tmp[PATH_MAX];
    sprintf(tmp, "cd $(dirname %s) ; tar xv ", backup_path);

    return __system(tmp);
}

static nandroid_restore_handler get_restore_handler(const char *backup_path) {
    Volume *v = volume_for_path(backup_path);
    if (v == NULL) {
        ui_print("Unable to find volume.\n");
        return NULL;
    }
    scan_mounted_volumes();
    MountedVolume *mv = find_mounted_volume_by_mount_point(v->mount_point);
    if (mv == NULL) {
        ui_print("Unable to find mounted volume: %s\n", v->mount_point);
        return NULL;
    }

    if (strcmp(backup_path, "/data") == 0 && is_data_media()) {
        return tar_extract_wrapper;
    }

    // cwr 5, we prefer tar for everything unless it is yaffs2
    char str[255];
    char* partition;
    property_get("ro.cwm.prefer_tar", str, "false");
    if (strcmp("true", str) != 0) {
        return unyaffs_wrapper;
    }

    if (strcmp("yaffs2", mv->filesystem) == 0) {
        return unyaffs_wrapper;
    }

    return tar_extract_wrapper;
}

int nandroid_restore_partition_extended(const char* backup_path, const char* mount_point, int umount_when_finished) {
    int ret = 0;
    char* name = basename(mount_point);

    nandroid_restore_handler restore_handler = NULL;
    const char *filesystems[] = { "yaffs2", "ext2", "ext3", "ext4", "vfat", "rfs", NULL };
    const char* backup_filesystem = NULL;
    Volume *vol = volume_for_path(mount_point);
    const char *device = NULL;
    if (vol != NULL)
        device = vol->device;

    char tmp[PATH_MAX];
    sprintf(tmp, "%s/%s.img", backup_path, name);
    struct stat file_info;
    if (strcmp(backup_path, "-") == 0) {
        if (vol)
            backup_filesystem = vol->fs_type;
        restore_handler = tar_extract_wrapper;
        strcpy(tmp, "/proc/self/fd/0");
    }
    else if (0 != (ret = statfs(tmp, &file_info))) {
        // can't find the backup, it may be the new backup format?
        // iterate through the backup types
        printf("couldn't find default\n");
        char *filesystem;
        int i = 0;
        while ((filesystem = filesystems[i]) != NULL) {
            sprintf(tmp, "%s/%s.%s.img", backup_path, name, filesystem);
            if (0 == (ret = statfs(tmp, &file_info))) {
                backup_filesystem = filesystem;
                restore_handler = unyaffs_wrapper;
                break;
            }
            sprintf(tmp, "%s/%s.%s.tar", backup_path, name, filesystem);
            if (0 == (ret = statfs(tmp, &file_info))) {
                backup_filesystem = filesystem;
                restore_handler = tar_extract_wrapper;
                break;
            }
            sprintf(tmp, "%s/%s.%s.dup", backup_path, name, filesystem);
            if (0 == (ret = statfs(tmp, &file_info))) {
                backup_filesystem = filesystem;
                restore_handler = dedupe_extract_wrapper;
                break;
            }
            i++;
        }

        if (backup_filesystem == NULL || restore_handler == NULL) {
            ui_print("%s.img not found. Skipping restore of %s.\n", name, mount_point);
            return 0;
        }
        else {
            printf("Found new backup image: %s\n", tmp);
        }
<<<<<<< HEAD

        // If the fs_type of this volume is "auto" or mount_point is /data
        // and is_data_media, let's revert
        // to using a rm -rf, rather than trying to do a
        // ext3/ext4/whatever format.
        // This is because some phones (like DroidX) will freak out if you
        // reformat the /system or /data partitions, and not boot due to
        // a locked bootloader.
        // Other devices, like the Galaxy Nexus, XOOM, and Galaxy Tab 10.1
        // have a /sdcard symlinked to /data/media.
        // Or of volume does not exist (.android_secure), just rm -rf.
        if (vol != NULL) {
            if (0 == strcmp(vol->fs_type, "auto"))
                backup_filesystem = NULL;
            if (0 == strcmp(vol->mount_point, "/data") && is_data_media())
                backup_filesystem = NULL;
        } else {
            backup_filesystem = NULL;
        }
=======
>>>>>>> abc56ea9
    }

    // If the fs_type of this volume is "auto" or mount_point is /data
    // and is_data_media, let's revert
    // to using a rm -rf, rather than trying to do a
    // ext3/ext4/whatever format.
    // This is because some phones (like DroidX) will freak out if you
    // reformat the /system or /data partitions, and not boot due to
    // a locked bootloader.
    // Other devices, like the Galaxy Nexus, XOOM, and Galaxy Tab 10.1
    // have a /sdcard symlinked to /data/media.
    // Or of volume does not exist (.android_secure), just rm -rf.
    if (vol == NULL || 0 == strcmp(vol->fs_type, "auto"))
        backup_filesystem = NULL;
    if (0 == strcmp(vol->mount_point, "/data") && is_data_media())
        backup_filesystem = NULL;

    ensure_directory(mount_point);

    int callback = stat("/sdcard/clockworkmod/.hidenandroidprogress", &file_info) != 0;

    ui_print("Restoring %s...\n", name);
    if (backup_filesystem == NULL) {
        if (0 != (ret = format_volume(mount_point))) {
            ui_print("Error while formatting %s!\n", mount_point);
            return ret;
        }
    }
    else if (0 != (ret = format_device(device, mount_point, backup_filesystem))) {
        ui_print("Error while formatting %s!\n", mount_point);
        return ret;
    }

    if (0 != (ret = ensure_path_mounted(mount_point))) {
        ui_print("Can't mount %s!\n", mount_point);
        return ret;
    }

    if (restore_handler == NULL)
        restore_handler = get_restore_handler(mount_point);

    // override restore handler for undump
    if (strcmp(backup_path, "-") == 0) {
        restore_handler = tar_undump_wrapper;
    }

    if (restore_handler == NULL) {
        ui_print("Error finding an appropriate restore handler.\n");
        return -2;
    }

    if (0 != (ret = restore_handler(tmp, mount_point, callback))) {
        ui_print("Error while restoring %s!\n", mount_point);
        return ret;
    }

    if (umount_when_finished) {
        ensure_path_unmounted(mount_point);
    }

    return 0;
}

int nandroid_restore_partition(const char* backup_path, const char* root) {
    Volume *vol = volume_for_path(root);
    // make sure the volume exists...
    if (vol == NULL || vol->fs_type == NULL)
        return 0;

    // see if we need a raw restore (mtd)
    char tmp[PATH_MAX];
    if (strcmp(vol->fs_type, "mtd") == 0 ||
            strcmp(vol->fs_type, "bml") == 0 ||
            strcmp(vol->fs_type, "emmc") == 0) {
        int ret;
        const char* name = basename(root);
        ui_print("Erasing %s before restore...\n", name);
        if (0 != (ret = format_volume(root))) {
            ui_print("Error while erasing %s image!", name);
            return ret;
        }

        if (strcmp(backup_path, "-") == 0)
            strcpy(tmp, backup_path);
        else
            sprintf(tmp, "%s%s.img", backup_path, root);

        ui_print("Restoring %s image...\n", name);
        if (0 != (ret = restore_raw_partition(vol->fs_type, vol->device, tmp))) {
            ui_print("Error while flashing %s image!", name);
            return ret;
        }
        return 0;
    }
    return nandroid_restore_partition_extended(backup_path, root, 1);
}

int nandroid_restore(const char* backup_path, int restore_boot, int restore_system, int restore_data, int restore_cache, int restore_sdext, int restore_wimax)
{
    ui_set_background(BACKGROUND_ICON_INSTALLING);
    ui_show_indeterminate_progress();
    nandroid_files_total = 0;

    if (ensure_path_mounted(backup_path) != 0)
        return print_and_error("Can't mount backup path\n");

    char tmp[PATH_MAX];

    ui_print("Checking MD5 sums...\n");
    sprintf(tmp, "cd %s && md5sum -c nandroid.md5", backup_path);
    if (0 != __system(tmp))
        return print_and_error("MD5 mismatch!\n");

    int ret;

    if (restore_boot && NULL != volume_for_path("/boot") && 0 != (ret = nandroid_restore_partition(backup_path, "/boot")))
        return ret;

    struct stat s;
    Volume *vol = volume_for_path("/wimax");
    if (restore_wimax && vol != NULL && 0 == stat(vol->device, &s))
    {
        char serialno[PROPERTY_VALUE_MAX];

        serialno[0] = 0;
        property_get("ro.serialno", serialno, "");
        sprintf(tmp, "%s/wimax.%s.img", backup_path, serialno);

        struct stat st;
        if (0 != stat(tmp, &st))
        {
            ui_print("WARNING: WiMAX partition exists, but nandroid\n");
            ui_print("         backup does not contain WiMAX image.\n");
            ui_print("         You should create a new backup to\n");
            ui_print("         protect your WiMAX keys.\n");
        }
        else
        {
            ui_print("Erasing WiMAX before restore...\n");
            if (0 != (ret = format_volume("/wimax")))
                return print_and_error("Error while formatting wimax!\n");
            ui_print("Restoring WiMAX image...\n");
            if (0 != (ret = restore_raw_partition(vol->fs_type, vol->device, tmp)))
                return ret;
        }
    }

    if (restore_system && 0 != (ret = nandroid_restore_partition(backup_path, "/system")))
        return ret;

    if (restore_data && 0 != (ret = nandroid_restore_partition(backup_path, "/data")))
        return ret;

    if (has_datadata()) {
        if (restore_data && 0 != (ret = nandroid_restore_partition(backup_path, "/datadata")))
            return ret;
    }

    if (restore_data && 0 != (ret = nandroid_restore_partition_extended(backup_path, "/sdcard/.android_secure", 0)))
        return ret;

    if (restore_cache && 0 != (ret = nandroid_restore_partition_extended(backup_path, "/cache", 0)))
        return ret;
#ifdef RECOVERY_HAVE_SD_EXT
    if (restore_sdext && 0 != (ret = nandroid_restore_partition(backup_path, "/sd-ext")))
        return ret;
#endif
    sync();
    ui_set_background(BACKGROUND_ICON_NONE);
    ui_reset_progress();
    ui_print("\nRestore complete!\n");
    return 0;
}

int nandroid_undump(const char* partition) {
    nandroid_files_total = 0;

    int ret;

    if (strcmp(partition, "boot") == 0) {
        return __system("flash_image boot /proc/self/fd/0");
    }

    if (strcmp(partition, "recovery") == 0) {
        if(0 != (ret = nandroid_restore_partition("-", "/recovery")))
            return ret;
    }

    if (strcmp(partition, "system") == 0) {
        if(0 != (ret = nandroid_restore_partition("-", "/system")))
            return ret;
    }

    if (strcmp(partition, "data") == 0) {
        if(0 != (ret = nandroid_restore_partition("-", "/data")))
            return ret;
    }

    sync();
    return 0;
}

int nandroid_usage()
{
    printf("Usage: nandroid backup\n");
    printf("Usage: nandroid restore <directory>\n");
    printf("Usage: nandroid dump <partition>\n");
    printf("Usage: nandroid undump <partition>\n");
    return 1;
}

static int bu_usage() {
    printf("Usage: bu <fd> backup partition\n");
    printf("Usage: Prior to restore:\n");
    printf("Usage: echo -n <partition> > /tmp/ro.bu.restore\n");
    printf("Usage: bu <fd> restore\n");
    return 1;
}

int bu_main(int argc, char** argv) {
    load_volume_table();

    if (strcmp(argv[2], "backup") == 0) {
        if (argc != 4) {
            return bu_usage();
        }

        int fd = atoi(argv[1]);
        char* partition = argv[3];

        if (fd != STDOUT_FILENO) {
            dup2(fd, STDOUT_FILENO);
            close(fd);
        }

        // fprintf(stderr, "%d %d %s\n", fd, STDOUT_FILENO, argv[3]);
        return nandroid_dump(partition);
    }
    else if (strcmp(argv[2], "restore") == 0) {
        if (argc != 3) {
            return bu_usage();
        }

        int fd = atoi(argv[1]);
        if (fd != STDIN_FILENO) {
            dup2(fd, STDIN_FILENO);
            close(fd);
        }
        char partition[100];
        FILE* f = fopen("/tmp/ro.bu.restore", "r");
        fread(partition, 1, sizeof(partition), f);
        fclose(f);

        // fprintf(stderr, "%d %d %s\n", fd, STDIN_FILENO, argv[3]);
        return nandroid_undump(partition);
    }

    return bu_usage();
}

int nandroid_main(int argc, char** argv)
{
    load_volume_table();

    if (argc > 3 || argc < 2)
        return nandroid_usage();

    if (strcmp("backup", argv[1]) == 0)
    {
        if (argc != 2)
            return nandroid_usage();

        char backup_path[PATH_MAX];
        nandroid_generate_timestamp_path(backup_path, "/sdcard");
        return nandroid_backup(backup_path);
    }

    if (strcmp("restore", argv[1]) == 0)
    {
        if (argc != 3)
            return nandroid_usage();
        return nandroid_restore(argv[2], 1, 1, 1, 1, 1, 0);
    }
    
    if (strcmp("dump", argv[1]) == 0)
    {
        if (argc != 3)
            return nandroid_usage();
        return nandroid_dump(argv[2]);
    }

    if (strcmp("undump", argv[1]) == 0)
    {
        if (argc != 3)
            return nandroid_usage();
        return nandroid_undump(argv[2]);
    }

    return nandroid_usage();
}<|MERGE_RESOLUTION|>--- conflicted
+++ resolved
@@ -638,28 +638,6 @@
         else {
             printf("Found new backup image: %s\n", tmp);
         }
-<<<<<<< HEAD
-
-        // If the fs_type of this volume is "auto" or mount_point is /data
-        // and is_data_media, let's revert
-        // to using a rm -rf, rather than trying to do a
-        // ext3/ext4/whatever format.
-        // This is because some phones (like DroidX) will freak out if you
-        // reformat the /system or /data partitions, and not boot due to
-        // a locked bootloader.
-        // Other devices, like the Galaxy Nexus, XOOM, and Galaxy Tab 10.1
-        // have a /sdcard symlinked to /data/media.
-        // Or of volume does not exist (.android_secure), just rm -rf.
-        if (vol != NULL) {
-            if (0 == strcmp(vol->fs_type, "auto"))
-                backup_filesystem = NULL;
-            if (0 == strcmp(vol->mount_point, "/data") && is_data_media())
-                backup_filesystem = NULL;
-        } else {
-            backup_filesystem = NULL;
-        }
-=======
->>>>>>> abc56ea9
     }
 
     // If the fs_type of this volume is "auto" or mount_point is /data
