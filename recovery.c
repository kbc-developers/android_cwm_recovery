--- conflicted
+++ resolved
@@ -476,6 +476,11 @@
 
 static int
 sdcard_directory(const char* root_path) {
+    // Mount the sdcard when the package selection menu is enabled so
+    // you can "adb push" packages to the sdcard and immediately
+    // install them.
+    ensure_root_path_mounted(SDCARD_ROOT);
+
     const char* MENU_HEADERS[] = { "Choose a package to install:",
                                    root_path,
                                    "",
@@ -542,7 +547,7 @@
     z_size += d_size;
     zips[z_size] = NULL;
 
-    int result;
+    int result = INSTALL_CORRUPT;
     int chosen_item = 0;
     do {
         chosen_item = get_menu_selection(headers, zips, 1, chosen_item);
@@ -568,8 +573,12 @@
             strlcat(new_path, item, PATH_MAX);
 
             ui_print("\n-- Install %s ...\n", new_path);
-            set_sdcard_update_bootloader_message();
-            result = install_package(new_path);
+            char* copy = copy_sideloaded_package(new_path);
+            if (copy != NULL) {
+                set_sdcard_update_bootloader_message();
+                result = install_package(copy);
+                free(copy);
+            }
             break;
         }
     } while (true);
@@ -653,7 +662,6 @@
                 break;
 
             case ITEM_APPLY_SDCARD:
-<<<<<<< HEAD
                 ;
                 int status = sdcard_directory(SDCARD_ROOT);
                 if (status >= 0) {
@@ -665,23 +673,6 @@
                     } else {
                         ui_print("\nInstall from sdcard complete.\n");
                     }
-=======
-                ui_print("\n-- Install from sdcard...\n");
-                int status = INSTALL_CORRUPT;
-                char* copy = copy_sideloaded_package(SDCARD_PACKAGE_FILE);
-                if (copy != NULL) {
-                  set_sdcard_update_bootloader_message();
-                  status = install_package(copy);
-                  free(copy);
-                }
-                if (status != INSTALL_SUCCESS) {
-                    ui_set_background(BACKGROUND_ICON_ERROR);
-                    ui_print("Installation aborted.\n");
-                } else if (!ui_text_visible()) {
-                    return;  // reboot if logs aren't visible
-                } else {
-                    ui_print("\nInstall from sdcard complete.\n");
->>>>>>> c02c37a1
                 }
                 break;
         }
@@ -794,9 +785,6 @@
 
     if (status != INSTALL_SUCCESS) ui_set_background(BACKGROUND_ICON_ERROR);
     if (status != INSTALL_SUCCESS || ui_text_visible()) {
-        // Mount the sdcard when the menu is enabled so you can "adb
-        // push" packages to the sdcard and immediately install them.
-        ensure_root_path_mounted(SDCARD_ROOT);
         prompt_and_wait();
     }
 
