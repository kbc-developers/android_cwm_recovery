--- conflicted
+++ resolved
@@ -642,7 +642,6 @@
 
 static void
 wipe_data(int confirm) {
-<<<<<<< HEAD
     int chosen_item = 0;
     if (confirm) {
         static char** title_headers = NULL;
@@ -681,10 +680,6 @@
             return;
         }
     }
-=======
-    if (confirm && !confirm_selection( "Confirm wipe of all user data?", "Yes - Wipe all user data"))
-        return;
->>>>>>> 0f7f15cb
 
     ui_print("\n-- Wiping data...\n");
     device_wipe_data();
