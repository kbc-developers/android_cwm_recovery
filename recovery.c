--- conflicted
+++ resolved
@@ -905,10 +905,9 @@
         }
     }
 
-<<<<<<< HEAD
     // update package force null
     update_package = NULL;
-=======
+
     struct selinux_opt seopts[] = {
       { SELABEL_OPT_PATH, "/file_contexts" }
     };
@@ -919,7 +918,6 @@
         fprintf(stderr, "Warning: No file_contexts\n");
         // ui_print("Warning:  No file_contexts\n");
     }
->>>>>>> f8bf7ecf
 
     LOGI("device_recovery_start()\n");
     device_recovery_start();
