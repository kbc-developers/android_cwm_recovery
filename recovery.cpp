/*
 * Copyright (C) 2007 The Android Open Source Project
 *
 * Licensed under the Apache License, Version 2.0 (the "License");
 * you may not use this file except in compliance with the License.
 * You may obtain a copy of the License at
 *
 *      http://www.apache.org/licenses/LICENSE-2.0
 *
 * Unless required by applicable law or agreed to in writing, software
 * distributed under the License is distributed on an "AS IS" BASIS,
 * WITHOUT WARRANTIES OR CONDITIONS OF ANY KIND, either express or implied.
 * See the License for the specific language governing permissions and
 * limitations under the License.
 */

#include <ctype.h>
#include <dirent.h>
#include <errno.h>
#include <fcntl.h>
#include <getopt.h>
#include <limits.h>
#include <linux/input.h>
#include <stdarg.h>
#include <stdio.h>
#include <stdlib.h>
#include <string.h>
#include <sys/klog.h>
#include <sys/stat.h>
#include <sys/types.h>
#include <time.h>
#include <unistd.h>

#include <chrono>

#include <base/file.h>
#include <base/stringprintf.h>

#include "bootloader.h"
#include "common.h"
#include "cutils/properties.h"
#include "cutils/android_reboot.h"
#include "install.h"
#include "minui/minui.h"
#include "minzip/DirUtil.h"
#include "roots.h"
#include "ui.h"
#include "screen_ui.h"
#include "device.h"

#include "voldclient.h"

#include "adb_install.h"
#include "adb.h"
#include "fuse_sideload.h"
#include "fuse_sdcard_provider.h"

extern "C" {
#include "recovery_cmds.h"
}

struct selabel_handle *sehandle;

#ifdef HAVE_OEMLOCK

/*
 * liboemlock must supply the following C symbols:
 *
 *   - int oemlock_get()
 *
 *     Returns the current state of the OEM lock, if available.
 *       -1: Not available and/or error
 *        0: Unlocked
 *        1: Locked
 *
 *  - int oemlock_set(int lock)
 *
 *      Sets the state of the OEM lock.  The "lock" parameter will be set
 *      to 0 for unlock and 1 for lock.
 *
 *      Returns 0 on success, -1 on error
 */
extern "C" {
int oemlock_get();
int oemlock_set(int lock);
}

enum OemLockOp {
    OEM_LOCK_NONE,
    OEM_LOCK_UNLOCK
};

static OemLockOp oem_lock = OEM_LOCK_NONE;

#endif

static const struct option OPTIONS[] = {
  { "send_intent", required_argument, NULL, 'i' },
  { "update_package", required_argument, NULL, 'u' },
  { "headless", no_argument, NULL, 'h' },
  { "wipe_data", no_argument, NULL, 'w' },
  { "wipe_cache", no_argument, NULL, 'c' },
  { "wipe_media", no_argument, NULL, 'm' },
  { "show_text", no_argument, NULL, 't' },
  { "sideload", no_argument, NULL, 's' },
  { "sideload_auto_reboot", no_argument, NULL, 'a' },
  { "just_exit", no_argument, NULL, 'x' },
  { "locale", required_argument, NULL, 'l' },
  { "stages", required_argument, NULL, 'g' },
  { "shutdown_after", no_argument, NULL, 'p' },
  { "reason", required_argument, NULL, 'r' },
  { NULL, 0, NULL, 0 },
};

static const char *CACHE_LOG_DIR = "/cache/recovery";
static const char *COMMAND_FILE = "/cache/recovery/command";
static const char *INTENT_FILE = "/cache/recovery/intent";
static const char *LOG_FILE = "/cache/recovery/log";
static const char *LAST_INSTALL_FILE = "/cache/recovery/last_install";
static const char *LOCALE_FILE = "/cache/recovery/last_locale";
static const char *CACHE_ROOT = "/cache";
static const char *TEMPORARY_LOG_FILE = "/tmp/recovery.log";
static const char *TEMPORARY_INSTALL_FILE = "/tmp/last_install";
static const char *LAST_KMSG_FILE = "/cache/recovery/last_kmsg";
static const char *LAST_LOG_FILE = "/cache/recovery/last_log";
static const int KEEP_LOG_COUNT = 10;

RecoveryUI* ui = NULL;
char* locale = NULL;
char* stage = NULL;
char* reason = NULL;
bool modified_flash = false;

#include "mtdutils/mounts.h"

/*
 * The recovery tool communicates with the main system through /cache files.
 *   /cache/recovery/command - INPUT - command line for tool, one arg per line
 *   /cache/recovery/log - OUTPUT - combined log file from recovery run(s)
 *   /cache/recovery/intent - OUTPUT - intent that was passed in
 *
 * The arguments which may be supplied in the recovery.command file:
 *   --send_intent=anystring - write the text out to recovery.intent
 *   --update_package=path - verify install an OTA package file
 *   --wipe_data - erase user data (and cache), then reboot
 *   --wipe_cache - wipe cache (but not user data), then reboot
 *   --set_encrypted_filesystem=on|off - enables / diasables encrypted fs
 *   --just_exit - do nothing; exit and reboot
 *
 * After completing, we remove /cache/recovery/command and reboot.
 * Arguments may also be supplied in the bootloader control block (BCB).
 * These important scenarios must be safely restartable at any point:
 *
 * FACTORY RESET
 * 1. user selects "factory reset"
 * 2. main system writes "--wipe_data" to /cache/recovery/command
 * 3. main system reboots into recovery
 * 4. get_args() writes BCB with "boot-recovery" and "--wipe_data"
 *    -- after this, rebooting will restart the erase --
 * 5. erase_volume() reformats /data
 * 6. erase_volume() reformats /cache
 * 7. finish_recovery() erases BCB
 *    -- after this, rebooting will restart the main system --
 * 8. main() calls reboot() to boot main system
 *
 * OTA INSTALL
 * 1. main system downloads OTA package to /cache/some-filename.zip
 * 2. main system writes "--update_package=/cache/some-filename.zip"
 * 3. main system reboots into recovery
 * 4. get_args() writes BCB with "boot-recovery" and "--update_package=..."
 *    -- after this, rebooting will attempt to reinstall the update --
 * 5. install_package() attempts to install the update
 *    NOTE: the package install must itself be restartable from any point
 * 6. finish_recovery() erases BCB
 *    -- after this, rebooting will (try to) restart the main system --
 * 7. ** if install failed **
 *    7a. prompt_and_wait() shows an error icon and waits for the user
 *    7b; the user reboots (pulling the battery, etc) into the main system
 * 8. main() calls maybe_install_firmware_update()
 *    ** if the update contained radio/hboot firmware **:
 *    8a. m_i_f_u() writes BCB with "boot-recovery" and "--wipe_cache"
 *        -- after this, rebooting will reformat cache & restart main system --
 *    8b. m_i_f_u() writes firmware image into raw cache partition
 *    8c. m_i_f_u() writes BCB with "update-radio/hboot" and "--wipe_cache"
 *        -- after this, rebooting will attempt to reinstall firmware --
 *    8d. bootloader tries to flash firmware
 *    8e. bootloader writes BCB with "boot-recovery" (keeping "--wipe_cache")
 *        -- after this, rebooting will reformat cache & restart main system --
 *    8f. erase_volume() reformats /cache
 *    8g. finish_recovery() erases BCB
 *        -- after this, rebooting will (try to) restart the main system --
 * 9. main() calls reboot() to boot main system
 */

static const int MAX_ARG_LENGTH = 4096;
static const int MAX_ARGS = 100;

// open a given path, mounting partitions as necessary
FILE* fopen_path(const char *path, const char *mode) {
    if (ensure_path_mounted(path) != 0) {
        LOGE("Can't mount %s\n", path);
        return NULL;
    }

    // When writing, try to create the containing directory, if necessary.
    // Use generous permissions, the system (init.rc) will reset them.
    if (strchr("wa", mode[0])) dirCreateHierarchy(path, 0777, NULL, 1, sehandle);

    FILE *fp = fopen(path, mode);
    return fp;
}

// close a file, log an error if the error indicator is set
static void check_and_fclose(FILE *fp, const char *name) {
    fflush(fp);
    if (ferror(fp)) LOGE("Error in %s\n(%s)\n", name, strerror(errno));
    fclose(fp);
}

bool is_ro_debuggable() {
    char value[PROPERTY_VALUE_MAX+1];
    return (property_get("ro.debuggable", value, NULL) == 1 && value[0] == '1');
}

static void redirect_stdio(const char* filename) {
    int pipefd[2];
    if (pipe(pipefd) == -1) {
        LOGE("pipe failed: %s\n", strerror(errno));

        // Fall back to traditional logging mode without timestamps.
        // If these fail, there's not really anywhere to complain...
        freopen(filename, "a", stdout); setbuf(stdout, NULL);
        freopen(filename, "a", stderr); setbuf(stderr, NULL);

        return;
    }

    pid_t pid = fork();
    if (pid == -1) {
        LOGE("fork failed: %s\n", strerror(errno));

        // Fall back to traditional logging mode without timestamps.
        // If these fail, there's not really anywhere to complain...
        freopen(filename, "a", stdout); setbuf(stdout, NULL);
        freopen(filename, "a", stderr); setbuf(stderr, NULL);

        return;
    }

    if (pid == 0) {
        /// Close the unused write end.
        close(pipefd[1]);

        auto start = std::chrono::steady_clock::now();

        // Child logger to actually write to the log file.
        FILE* log_fp = fopen(filename, "a");
        if (log_fp == nullptr) {
            LOGE("fopen \"%s\" failed: %s\n", filename, strerror(errno));
            close(pipefd[0]);
            _exit(1);
        }

        FILE* pipe_fp = fdopen(pipefd[0], "r");
        if (pipe_fp == nullptr) {
            LOGE("fdopen failed: %s\n", strerror(errno));
            check_and_fclose(log_fp, filename);
            close(pipefd[0]);
            _exit(1);
        }

        char* line = nullptr;
        size_t len = 0;
        while (getline(&line, &len, pipe_fp) != -1) {
            auto now = std::chrono::steady_clock::now();
            double duration = std::chrono::duration_cast<std::chrono::duration<double>>(
                    now - start).count();
            if (line[0] == '\n') {
                fprintf(log_fp, "[%12.6lf]\n", duration);
            } else {
                fprintf(log_fp, "[%12.6lf] %s", duration, line);
            }
            fflush(log_fp);
        }

        LOGE("getline failed: %s\n", strerror(errno));

        free(line);
        check_and_fclose(log_fp, filename);
        close(pipefd[0]);
        _exit(1);
    } else {
        // Redirect stdout/stderr to the logger process.
        // Close the unused read end.
        close(pipefd[0]);

        setbuf(stdout, nullptr);
        setbuf(stderr, nullptr);

        if (dup2(pipefd[1], STDOUT_FILENO) == -1) {
            LOGE("dup2 stdout failed: %s\n", strerror(errno));
        }
        if (dup2(pipefd[1], STDERR_FILENO) == -1) {
            LOGE("dup2 stderr failed: %s\n", strerror(errno));
        }

        close(pipefd[1]);
    }
}

// command line args come from, in decreasing precedence:
//   - the actual command line
//   - the bootloader control block (one per line, after "recovery")
//   - the contents of COMMAND_FILE (one per line)
static void
get_args(int *argc, char ***argv) {
    struct bootloader_message boot;
    memset(&boot, 0, sizeof(boot));
    get_bootloader_message(&boot);  // this may fail, leaving a zeroed structure
    stage = strndup(boot.stage, sizeof(boot.stage));

    if (boot.command[0] != 0 && boot.command[0] != 255) {
        LOGI("Boot command: %.*s\n", (int)sizeof(boot.command), boot.command);
    }

    if (boot.status[0] != 0 && boot.status[0] != 255) {
        LOGI("Boot status: %.*s\n", (int)sizeof(boot.status), boot.status);
    }

    // --- if arguments weren't supplied, look in the bootloader control block
    if (*argc <= 1) {
        boot.recovery[sizeof(boot.recovery) - 1] = '\0';  // Ensure termination
        const char *arg = strtok(boot.recovery, "\n");
        if (arg != NULL && !strcmp(arg, "recovery")) {
            *argv = (char **) malloc(sizeof(char *) * MAX_ARGS);
            (*argv)[0] = strdup(arg);
            for (*argc = 1; *argc < MAX_ARGS; ++*argc) {
                if ((arg = strtok(NULL, "\n")) == NULL) break;
                // Arguments that may only be passed in BCB
#ifdef HAVE_OEMLOCK
                if (strcmp(arg, "--oemunlock") == 0) {
                    oem_lock = OEM_LOCK_UNLOCK;
                    --*argc;
                    continue;
                }
#endif
                (*argv)[*argc] = strdup(arg);
            }
            LOGI("Got arguments from boot message\n");
        } else if (boot.recovery[0] != 0 && boot.recovery[0] != 255) {
            LOGE("Bad boot message\n\"%.20s\"\n", boot.recovery);
        }
    }

    // --- if that doesn't work, try the command file
    if (*argc <= 1) {
        FILE *fp = fopen_path(COMMAND_FILE, "r");
        if (fp != NULL) {
            char *token;
            char *argv0 = (*argv)[0];
            *argv = (char **) malloc(sizeof(char *) * MAX_ARGS);
            (*argv)[0] = argv0;  // use the same program name

            char buf[MAX_ARG_LENGTH];
            for (*argc = 1; *argc < MAX_ARGS; ++*argc) {
                if (!fgets(buf, sizeof(buf), fp)) break;
                token = strtok(buf, "\r\n");
                if (token != NULL) {
                    (*argv)[*argc] = strdup(token);  // Strip newline.
                } else {
                    --*argc;
                }
            }

            check_and_fclose(fp, COMMAND_FILE);
            LOGI("Got arguments from %s\n", COMMAND_FILE);
        }
    }

    // --> write the arguments we have back into the bootloader control block
    // always boot into recovery after this (until finish_recovery() is called)
    strlcpy(boot.command, "boot-recovery", sizeof(boot.command));
    strlcpy(boot.recovery, "recovery\n", sizeof(boot.recovery));
    int i;
    for (i = 1; i < *argc; ++i) {
        strlcat(boot.recovery, (*argv)[i], sizeof(boot.recovery));
        strlcat(boot.recovery, "\n", sizeof(boot.recovery));
    }
    set_bootloader_message(&boot);
}

static void
set_sdcard_update_bootloader_message() {
    struct bootloader_message boot;
    memset(&boot, 0, sizeof(boot));
    strlcpy(boot.command, "boot-recovery", sizeof(boot.command));
    strlcpy(boot.recovery, "recovery\n", sizeof(boot.recovery));
    set_bootloader_message(&boot);
}

// Read from kernel log into buffer and write out to file.
static void save_kernel_log(const char* destination) {
    int klog_buf_len = klogctl(KLOG_SIZE_BUFFER, 0, 0);
    if (klog_buf_len <= 0) {
        LOGE("Error getting klog size: %s\n", strerror(errno));
        return;
    }

    std::string buffer(klog_buf_len, 0);
    int n = klogctl(KLOG_READ_ALL, &buffer[0], klog_buf_len);
    if (n == -1) {
        LOGE("Error in reading klog: %s\n", strerror(errno));
        return;
    }
    buffer.resize(n);
    android::base::WriteStringToFile(buffer, destination);
}

// How much of the temp log we have copied to the copy in cache.
static long tmplog_offset = 0;

static void copy_log_file(const char* source, const char* destination, bool append) {
    FILE* dest_fp = fopen_path(destination, append ? "a" : "w");
    if (dest_fp == nullptr) {
        LOGE("Can't open %s\n", destination);
    } else {
        FILE* source_fp = fopen(source, "r");
        if (source_fp != nullptr) {
            if (append) {
                fseek(source_fp, tmplog_offset, SEEK_SET);  // Since last write
            }
            char buf[4096];
            size_t bytes;
            while ((bytes = fread(buf, 1, sizeof(buf), source_fp)) != 0) {
                fwrite(buf, 1, bytes, dest_fp);
            }
            if (append) {
                tmplog_offset = ftell(source_fp);
            }
            check_and_fclose(source_fp, source);
        }
        check_and_fclose(dest_fp, destination);
    }
}

// Rename last_log -> last_log.1 -> last_log.2 -> ... -> last_log.$max.
// Similarly rename last_kmsg -> last_kmsg.1 -> ... -> last_kmsg.$max.
// Overwrite any existing last_log.$max and last_kmsg.$max.
static void rotate_logs(int max) {
    // Logs should only be rotated once.
    static bool rotated = false;
    if (rotated) {
        return;
    }
    rotated = true;
    ensure_path_mounted(LAST_LOG_FILE);
    ensure_path_mounted(LAST_KMSG_FILE);

    for (int i = max-1; i >= 0; --i) {
        std::string old_log = android::base::StringPrintf("%s", LAST_LOG_FILE);
        if (i > 0) {
          old_log += "." + std::to_string(i);
        }
        std::string new_log = android::base::StringPrintf("%s.%d", LAST_LOG_FILE, i+1);
        // Ignore errors if old_log doesn't exist.
        rename(old_log.c_str(), new_log.c_str());

        std::string old_kmsg = android::base::StringPrintf("%s", LAST_KMSG_FILE);
        if (i > 0) {
          old_kmsg += "." + std::to_string(i);
        }
        std::string new_kmsg = android::base::StringPrintf("%s.%d", LAST_KMSG_FILE, i+1);
        rename(old_kmsg.c_str(), new_kmsg.c_str());
    }
}

static void copy_logs() {
    // We only rotate and record the log of the current session if there are
    // actual attempts to modify the flash, such as wipes, installs from BCB
    // or menu selections. This is to avoid unnecessary rotation (and
    // possible deletion) of log files, if it does not do anything loggable.
    if (!modified_flash) {
        return;
    }

    rotate_logs(KEEP_LOG_COUNT);

    // Copy logs to cache so the system can find out what happened.
    copy_log_file(TEMPORARY_LOG_FILE, LOG_FILE, true);
    copy_log_file(TEMPORARY_LOG_FILE, LAST_LOG_FILE, false);
    copy_log_file(TEMPORARY_INSTALL_FILE, LAST_INSTALL_FILE, false);
    save_kernel_log(LAST_KMSG_FILE);
    chmod(LOG_FILE, 0600);
    chown(LOG_FILE, 1000, 1000);   // system user
    chmod(LAST_KMSG_FILE, 0600);
    chown(LAST_KMSG_FILE, 1000, 1000);   // system user
    chmod(LAST_LOG_FILE, 0640);
    chmod(LAST_INSTALL_FILE, 0644);
    sync();
}

// clear the recovery command and prepare to boot a (hopefully working) system,
// copy our log file to cache as well (for the system to read), and
// record any intent we were asked to communicate back to the system.
// this function is idempotent: call it as many times as you like.
static void
finish_recovery(const char *send_intent) {
    // By this point, we're ready to return to the main system...
    if (send_intent != NULL) {
        FILE *fp = fopen_path(INTENT_FILE, "w");
        if (fp == NULL) {
            LOGE("Can't open %s\n", INTENT_FILE);
        } else {
            fputs(send_intent, fp);
            check_and_fclose(fp, INTENT_FILE);
        }
    }

    // Save the locale to cache, so if recovery is next started up
    // without a --locale argument (eg, directly from the bootloader)
    // it will use the last-known locale.
    if (locale != NULL) {
        LOGI("Saving locale \"%s\"\n", locale);
        FILE* fp = fopen_path(LOCALE_FILE, "w");
        fwrite(locale, 1, strlen(locale), fp);
        fflush(fp);
        fsync(fileno(fp));
        check_and_fclose(fp, LOCALE_FILE);
    }

    copy_logs();

    // Reset to normal system boot so recovery won't cycle indefinitely.
    struct bootloader_message boot;
    memset(&boot, 0, sizeof(boot));
    set_bootloader_message(&boot);

    // Remove the command file, so recovery won't repeat indefinitely.
    if (ensure_path_mounted(COMMAND_FILE) != 0 ||
        (unlink(COMMAND_FILE) && errno != ENOENT)) {
        LOGW("Can't unlink %s\n", COMMAND_FILE);
    }

    ensure_path_unmounted(CACHE_ROOT);
    sync();  // For good measure.
}

typedef struct _saved_log_file {
    char* name;
    struct stat st;
    unsigned char* data;
    struct _saved_log_file* next;
} saved_log_file;

static bool erase_volume(const char* volume, bool force = false) {
    bool is_cache = (strcmp(volume, CACHE_ROOT) == 0);

    saved_log_file* head = NULL;

    ui->SetBackground(RecoveryUI::ERASING);
    ui->SetProgressType(RecoveryUI::INDETERMINATE);

    if (!force && is_cache) {
        // If we're reformatting /cache, we load any past logs
        // (i.e. "/cache/recovery/last_*") and the current log
        // ("/cache/recovery/log") into memory, so we can restore them after
        // the reformat.

        ensure_path_mounted(volume);

        DIR* d;
        struct dirent* de;
        d = opendir(CACHE_LOG_DIR);
        if (d) {
            char path[PATH_MAX];
            strcpy(path, CACHE_LOG_DIR);
            strcat(path, "/");
            int path_len = strlen(path);
            while ((de = readdir(d)) != NULL) {
                if (strncmp(de->d_name, "last_", 5) == 0 || strcmp(de->d_name, "log") == 0) {
                    saved_log_file* p = (saved_log_file*) malloc(sizeof(saved_log_file));
                    strcpy(path+path_len, de->d_name);
                    p->name = strdup(path);
                    if (stat(path, &(p->st)) == 0) {
                        // truncate files to 512kb
                        if (p->st.st_size > (1 << 19)) {
                            p->st.st_size = 1 << 19;
                        }
                        p->data = (unsigned char*) malloc(p->st.st_size);
                        FILE* f = fopen(path, "rb");
                        fread(p->data, 1, p->st.st_size, f);
                        fclose(f);
                        p->next = head;
                        head = p;
                    } else {
                        free(p);
                    }
                }
            }
            closedir(d);
        } else {
            if (errno != ENOENT) {
                printf("opendir failed: %s\n", strerror(errno));
            }
        }
    }

    ui->Print("Formatting %s...\n", volume);

    if (volume[0] == '/') {
        ensure_path_unmounted(volume);
    }
    int result = format_volume(volume, force);

    if (!force && is_cache) {
        while (head) {
            FILE* f = fopen_path(head->name, "wb");
            if (f) {
                fwrite(head->data, 1, head->st.st_size, f);
                fclose(f);
                chmod(head->name, head->st.st_mode);
                chown(head->name, head->st.st_uid, head->st.st_gid);
            }
            free(head->name);
            free(head->data);
            saved_log_file* temp = head->next;
            free(head);
            head = temp;
        }

        // Any part of the log we'd copied to cache is now gone.
        // Reset the pointer so we copy from the beginning of the temp
        // log.
        tmplog_offset = 0;
        copy_logs();
    }

    return (result == 0);
}

int
get_menu_selection(const char* const * headers, const char* const * items,
                   int menu_only, int initial_selection, Device* device) {
    // throw away keys pressed previously, so user doesn't
    // accidentally trigger menu items.
    ui->FlushKeys();

    // Count items to detect valid values for absolute selection
    int item_count = 0;
    while (items[item_count] != NULL)
        ++item_count;

    ui->StartMenu(headers, items, initial_selection);
    int selected = initial_selection;
    int chosen_item = -1;

    while (chosen_item < 0 && chosen_item != Device::kGoBack && chosen_item != Device::kRefresh) {
        int key = ui->WaitKey();
        int visible = ui->IsTextVisible();

        if (key == -1) {   // ui_wait_key() timed out
            if (ui->WasTextEverVisible()) {
                continue;
            } else {
                LOGI("timed out waiting for key input; rebooting.\n");
                ui->EndMenu();
                return 0; // XXX fixme
            }
        } else if (key == -2) { // we are returning from ui_cancel_wait_key(): no action
            return Device::kNoAction;
        }
        else if (key == -6) {
            return Device::kRefresh;
        }

        int action = device->HandleMenuKey(key, visible);

        if (action >= 0) {
            if ((action & ~KEY_FLAG_ABS) >= item_count) {
                action = Device::kNoAction;
            }
            else {
                // Absolute selection.  Update selected item and give some
                // feedback in the UI by selecting the item for a short time.
                selected = action & ~KEY_FLAG_ABS;
                action = Device::kInvokeItem;
                selected = ui->SelectMenu(selected, true);
                usleep(50*1000);
            }
        }

        if (action < 0) {
            switch (action) {
                case Device::kHighlightUp:
                    selected = ui->SelectMenu(--selected);
                    break;
                case Device::kHighlightDown:
                    selected = ui->SelectMenu(++selected);
                    break;
                case Device::kInvokeItem:
                    chosen_item = selected;
                    break;
                case Device::kNoAction:
                    break;
                case Device::kGoBack:
                    chosen_item = Device::kGoBack;
                    break;
                case Device::kRefresh:
                    chosen_item = Device::kRefresh;
                    break;
            }
        } else if (!menu_only) {
            chosen_item = action;
        }
    }

    ui->EndMenu();
    return chosen_item;
}

static int compare_string(const void* a, const void* b) {
    return strcmp(*(const char**)a, *(const char**)b);
}

// Returns a malloc'd path, or NULL.
static char* browse_directory(const char* path, Device* device) {
    DIR* d = opendir(path);
    if (d == NULL) {
        LOGE("error opening %s: %s\n", path, strerror(errno));
        return NULL;
    }

    int d_size = 0;
    int d_alloc = 10;
    char** dirs = (char**)malloc(d_alloc * sizeof(char*));
    int z_size = 1;
    int z_alloc = 10;
    char** zips = (char**)malloc(z_alloc * sizeof(char*));
    zips[0] = strdup("../");

    struct dirent* de;
    while ((de = readdir(d)) != NULL) {
        int name_len = strlen(de->d_name);

        if (de->d_type == DT_DIR) {
            // skip "." and ".." entries
            if (name_len == 1 && de->d_name[0] == '.') continue;
            if (name_len == 2 && de->d_name[0] == '.' &&
                de->d_name[1] == '.') continue;

            if (d_size >= d_alloc) {
                d_alloc *= 2;
                dirs = (char**)realloc(dirs, d_alloc * sizeof(char*));
            }
            dirs[d_size] = (char*)malloc(name_len + 2);
            strcpy(dirs[d_size], de->d_name);
            dirs[d_size][name_len] = '/';
            dirs[d_size][name_len+1] = '\0';
            ++d_size;
        } else if (de->d_type == DT_REG &&
                   name_len >= 4 &&
                   strncasecmp(de->d_name + (name_len-4), ".zip", 4) == 0) {
            if (z_size >= z_alloc) {
                z_alloc *= 2;
                zips = (char**)realloc(zips, z_alloc * sizeof(char*));
            }
            zips[z_size++] = strdup(de->d_name);
        }
    }
    closedir(d);

    qsort(dirs, d_size, sizeof(char*), compare_string);
    qsort(zips, z_size, sizeof(char*), compare_string);

    // append dirs to the zips list
    if (d_size + z_size + 1 > z_alloc) {
        z_alloc = d_size + z_size + 1;
        zips = (char**)realloc(zips, z_alloc * sizeof(char*));
    }
    memcpy(zips + z_size, dirs, d_size * sizeof(char*));
    free(dirs);
    z_size += d_size;
    zips[z_size] = NULL;

    const char* headers[] = { "Choose a package to install:", path, NULL };

    char* result;
    int chosen_item = 0;
    while (true) {
        chosen_item = get_menu_selection(headers, zips, 1, chosen_item, device);
        if (chosen_item == 0 || chosen_item == Device::kGoBack) {
            // go up but continue browsing (if the caller is update_directory)
            result = NULL;
            break;
        }

        char* item = zips[chosen_item];
        int item_len = strlen(item);

        char new_path[PATH_MAX];
        strlcpy(new_path, path, PATH_MAX);
        strlcat(new_path, "/", PATH_MAX);
        strlcat(new_path, item, PATH_MAX);

        if (item[item_len-1] == '/') {
            // recurse down into a subdirectory
            new_path[strlen(new_path)-1] = '\0';  // truncate the trailing '/'
            result = browse_directory(new_path, device);
            if (result) break;
        } else {
            // selected a zip file: return the malloc'd path to the caller.
            result = strdup(new_path);
            break;
        }
    }

    for (int i = 0; i < z_size; ++i) free(zips[i]);
    free(zips);

    return result;
}

static bool yes_no(Device* device, const char* question1, const char* question2) {
    const char* headers[] = { question1, question2, NULL };
    const char* items[] = { " No", " Yes", NULL };

    int chosen_item = get_menu_selection(headers, items, 1, 0, device);
    return (chosen_item == 1);
}

// Return true on success.
static bool wipe_data(int should_confirm, Device* device, bool force = false) {
    if (should_confirm && !yes_no(device, "Wipe all user data?", "  THIS CAN NOT BE UNDONE!")) {
        return false;
    }

    modified_flash = true;

    ui->Print("\n-- Wiping data...\n");
    bool success =
        device->PreWipeData() &&
        erase_volume("/data", force) &&
        erase_volume("/cache") &&
        device->PostWipeData();
    ui->Print("Data wipe %s.\n", success ? "complete" : "failed");
    return success;
}

static bool wipe_media(int should_confirm, Device* device) {
    if (should_confirm && !yes_no(device, "Wipe all user media?", "  THIS CAN NOT BE UNDONE!")) {
        return false;
    }

    modified_flash = true;

    ui->Print("\n-- Wiping media...\n");
    bool success =
        device->PreWipeMedia() &&
        erase_volume("media") &&
        device->PostWipeMedia();
    ui->Print("Media wipe %s.\n", success ? "complete" : "failed");
    return success;
}

// Return true on success.
static bool wipe_cache(bool should_confirm, Device* device) {
    if (should_confirm && !yes_no(device, "Wipe cache?", "  THIS CAN NOT BE UNDONE!")) {
        return false;
    }

    modified_flash = true;

    ui->Print("\n-- Wiping cache...\n");
    bool success = erase_volume("/cache");
    ui->Print("Cache wipe %s.\n", success ? "complete" : "failed");
    return success;
}

static void choose_recovery_file(Device* device) {
    // "Back" + KEEP_LOG_COUNT * 2 + terminating nullptr entry
    char* entries[1 + KEEP_LOG_COUNT * 2 + 1];
    memset(entries, 0, sizeof(entries));

    unsigned int n = 0;

    // Add LAST_LOG_FILE + LAST_LOG_FILE.x
    // Add LAST_KMSG_FILE + LAST_KMSG_FILE.x
    for (int i = 0; i < KEEP_LOG_COUNT; i++) {
        char* log_file;
        int ret;
        ret = (i == 0) ? asprintf(&log_file, "%s", LAST_LOG_FILE) :
                asprintf(&log_file, "%s.%d", LAST_LOG_FILE, i);
        if (ret == -1) {
            // memory allocation failure - return early. Should never happen.
            return;
        }
        if ((ensure_path_mounted(log_file) != 0) || (access(log_file, R_OK) == -1)) {
            free(log_file);
        } else {
            entries[n++] = log_file;
        }

        char* kmsg_file;
        ret = (i == 0) ? asprintf(&kmsg_file, "%s", LAST_KMSG_FILE) :
                asprintf(&kmsg_file, "%s.%d", LAST_KMSG_FILE, i);
        if (ret == -1) {
            // memory allocation failure - return early. Should never happen.
            return;
        }
        if ((ensure_path_mounted(kmsg_file) != 0) || (access(kmsg_file, R_OK) == -1)) {
            free(kmsg_file);
        } else {
            entries[n++] = kmsg_file;
        }
    }

    entries[n++] = strdup("Back");

    const char* headers[] = { "Select file to view", nullptr };

    while (true) {
        int chosen_item = get_menu_selection(headers, entries, 1, 0, device);
        if (strcmp(entries[chosen_item], "Back") == 0) break;

        ui->ShowFile(entries[chosen_item]);
    }

    for (size_t i = 0; i < (sizeof(entries) / sizeof(*entries)); i++) {
        free(entries[i]);
    }
}

<<<<<<< HEAD
static int enter_sideload_mode(RecoveryUI *ui_, bool* wipe_cache, Device* device) {

    ensure_path_mounted(CACHE_ROOT);
    start_sideload(ui_, wipe_cache, TEMPORARY_INSTALL_FILE);

    static const char* headers[] = {  "ADB Sideload",
                                "",
                                NULL
    };

    static const char* list[] = { "Cancel sideload", NULL };

    int status = INSTALL_NONE;
    int item = get_menu_selection(headers, list, 0, 0, device);
    if (item != Device::kNoAction) {
        stop_sideload();
    }
    status = wait_sideload();

    if (status >= 0 && status != INSTALL_NONE) {
        if (status != INSTALL_SUCCESS) {
            ui_->SetBackground(RecoveryUI::ERROR);
            ui_->Print("Installation aborted.\n");
        } else if (!ui->IsTextVisible()) {
            return status;  // reboot if logs aren't visible
        } else {
            ui_->Print("\nInstall from ADB complete.\n");
        }
    }
    return status;
}

static int apply_from_sdcard(Device* device, bool* wipe_cache) {
=======
static int apply_from_storage(Device* device, const std::string& id, bool* wipe_cache) {
>>>>>>> 8e8aebdc
    modified_flash = true;

    int status;

    if (!vdc->volumeMount(id)) {
        return INSTALL_ERROR;
    }

    VolumeInfo vi = vdc->getVolume(id);

    char* path = browse_directory(vi.mInternalPath.c_str(), device);
    if (path == NULL) {
        ui->Print("\n-- No package file selected.\n");
        vdc->volumeUnmount(vi.mId);
        return INSTALL_NONE;
    }

    ui->ClearText();
    ui->SetBackground(RecoveryUI::INSTALLING_UPDATE);

    ui->Print("\n-- Install %s ...\n", path);
    set_sdcard_update_bootloader_message();
    void* token = start_sdcard_fuse(path);

    vdc->volumeUnmount(vi.mId, true);

    status = install_package(FUSE_SIDELOAD_HOST_PATHNAME, wipe_cache,
                                 TEMPORARY_INSTALL_FILE, false);

    finish_sdcard_fuse(token);
    free(path);
    return status;
}

static int
show_apply_update_menu(Device* device) {
    static const char* headers[] = { "Apply update", "", NULL };
    char* menu_items[MAX_NUM_MANAGED_VOLUMES + 1 + 1];
    std::vector<VolumeInfo> volumes = vdc->getVolumes();

    const int item_sideload = 0;
    int n, i;
    std::vector<VolumeInfo>::iterator vitr;

refresh:
    menu_items[item_sideload] = strdup("Apply from ADB");

    n = item_sideload + 1;
    for (vitr = volumes.begin(); vitr != volumes.end(); ++vitr) {
        menu_items[n] = (char*)malloc(256);
        sprintf(menu_items[n], "Choose from %s", vitr->mLabel.c_str());
        ++n;
    }
    menu_items[n] = NULL;

    bool wipe_cache;
    int status = INSTALL_ERROR;

    int chosen = get_menu_selection(headers, menu_items, 0, 0, device);
    for (i = 0; i < n; ++i) {
        free(menu_items[i]);
    }
    if (chosen == Device::kRefresh) {
        goto refresh;
    }
    if (chosen == Device::kGoBack) {
        return INSTALL_NONE;
    }
    if (chosen == item_sideload) {
        static const char* headers[] = {  "ADB Sideload",
                                    "",
                                    NULL
        };
        static const char* list[] = { "Cancel sideload", NULL };

        start_sideload(ui, &wipe_cache, TEMPORARY_INSTALL_FILE);
        int item = get_menu_selection(headers, list, 0, 0, device);
        if (item != Device::kNoAction) {
            stop_sideload();
        }
        status = wait_sideload();
    }
    else {
        std::string id = volumes[chosen - 1].mId;
        status = apply_from_storage(device, id, &wipe_cache);
    }

    if (status != INSTALL_SUCCESS && status != INSTALL_NONE) {
        ui->DialogShowErrorLog("Install failed");
    }

    return status;
}

int ui_root_menu = 0;

// Return REBOOT, SHUTDOWN, or REBOOT_BOOTLOADER.  Returning NO_ACTION
// means to take the default, which is to reboot or shutdown depending
// on if the --shutdown_after flag was passed to recovery.
static Device::BuiltinAction
prompt_and_wait(Device* device, int status) {
    for (;;) {
        finish_recovery(NULL);
        ui_root_menu = 1;
        switch (status) {
            case INSTALL_SUCCESS:
            case INSTALL_NONE:
                ui->SetBackground(RecoveryUI::NONE);
                break;

            case INSTALL_ERROR:
            case INSTALL_CORRUPT:
                ui->SetBackground(RecoveryUI::D_ERROR);
                break;
        }
        ui->SetProgressType(RecoveryUI::EMPTY);

        int chosen_item = get_menu_selection(nullptr, device->GetMenuItems(), 0, 0, device);
        ui_root_menu = 0;

        // device-specific code may take some action here.  It may
        // return one of the core actions handled in the switch
        // statement below.
        Device::BuiltinAction chosen_action = device->InvokeMenuItem(chosen_item);

        bool should_wipe_cache = false;
        for (;;) {
            switch (chosen_action) {
                case Device::NO_ACTION:
                    break;

                case Device::REBOOT:
                case Device::SHUTDOWN:
                case Device::REBOOT_BOOTLOADER:
                    return chosen_action;

                case Device::WIPE_DATA:
                    wipe_data(ui->IsTextVisible(), device);
                    if (!ui->IsTextVisible()) return Device::NO_ACTION;
                    break;

                case Device::WIPE_CACHE:
                    wipe_cache(ui->IsTextVisible(), device);
                    if (!ui->IsTextVisible()) return Device::NO_ACTION;
                    break;

<<<<<<< HEAD
                case Device::APPLY_ADB_SIDELOAD:
                case Device::APPLY_SDCARD:
                    {
                        bool adb = (chosen_action == Device::APPLY_ADB_SIDELOAD);
                        if (adb) {
                            status = enter_sideload_mode(ui, &should_wipe_cache, device);
                        } else {
                            status = apply_from_sdcard(device, &should_wipe_cache);
                        }
=======
                case Device::WIPE_MEDIA:
                    wipe_media(ui->IsTextVisible(), device);
                    if (!ui->IsTextVisible()) return Device::NO_ACTION;
                    break;

                case Device::APPLY_UPDATE:
                    {
                        status = show_apply_update_menu(device);
>>>>>>> 8e8aebdc

                        if (status == INSTALL_SUCCESS && should_wipe_cache) {
                            if (!wipe_cache(false, device)) {
                                status = INSTALL_ERROR;
                            }
                        }

<<<<<<< HEAD
                        if (status != INSTALL_SUCCESS) {
                            ui->SetBackground(RecoveryUI::ERROR);
                            ui->Print("Installation aborted.\n");
                            copy_logs();
                        } else if (!ui->IsTextVisible()) {
                            return Device::NO_ACTION;  // reboot if logs aren't visible
                        } else {
                            ui->Print("\nInstall from %s complete.\n", adb ? "ADB" : "SD card");
                        }
                    }
                    break;
=======
                        if (status >= 0 && status != INSTALL_NONE) {
                            if (status != INSTALL_SUCCESS) {
                                ui->SetBackground(RecoveryUI::D_ERROR);
                                ui->Print("Installation aborted.\n");
                                copy_logs();
                            } else if (!ui->IsTextVisible()) {
                                return Device::NO_ACTION;  // reboot if logs aren't visible
                            } else {
                                ui->Print("\nInstall complete.\n");
                        }
                    }
                    break;
                }
                    break;
>>>>>>> 8e8aebdc

                case Device::VIEW_RECOVERY_LOGS:
                    choose_recovery_file(device);
                    break;

                case Device::MOUNT_SYSTEM:
                    char system_root_image[PROPERTY_VALUE_MAX];
                    property_get("ro.build.system_root_image", system_root_image, "");

                    // For a system image built with the root directory (i.e.
                    // system_root_image == "true"), we mount it to /system_root, and symlink /system
                    // to /system_root/system to make adb shell work (the symlink is created through
                    // the build system).
                    // Bug: 22855115
                    if (strcmp(system_root_image, "true") == 0) {
                        if (ensure_path_mounted_at("/", "/system_root") != -1) {
                            ui->Print("Mounted /system.\n");
                        }
                    } else {
                        if (ensure_path_mounted("/system") != -1) {
                            ui->Print("Mounted /system.\n");
                        }
                    }
<<<<<<< HEAD
=======

>>>>>>> 8e8aebdc
                    break;
            }
            if (status == Device::kRefresh) {
                status = 0;
                continue;
            }
            break;
        }
    }
}

static void
print_property(const char *key, const char *name, void *cookie) {
    printf("%s=%s\n", key, name);
}

static void
load_locale_from_cache() {
    FILE* fp = fopen_path(LOCALE_FILE, "r");
    char buffer[80];
    if (fp != NULL) {
        fgets(buffer, sizeof(buffer), fp);
        int j = 0;
        unsigned int i;
        for (i = 0; i < sizeof(buffer) && buffer[i]; ++i) {
            if (!isspace(buffer[i])) {
                buffer[j++] = buffer[i];
            }
        }
        buffer[j] = 0;
        locale = strdup(buffer);
        check_and_fclose(fp, LOCALE_FILE);
    }
}

static const char *key_src = "/data/misc/adb/adb_keys";
static const char *key_dest = "/adb_keys";


static void
setup_adbd() {
    struct stat f;
    // Mount /data and copy adb_keys to root if it exists
    ensure_path_mounted("/data");
    if (stat(key_src, &f) == 0) {
        FILE *file_src = fopen(key_src, "r");
        if (file_src == NULL) {
            LOGE("Can't open %s\n", key_src);
        } else {
            FILE *file_dest = fopen(key_dest, "w");
            if (file_dest == NULL) {
                LOGE("Can't open %s\n", key_dest);
            } else {
                char buf[4096];
                while (fgets(buf, sizeof(buf), file_src)) fputs(buf, file_dest);
                check_and_fclose(file_dest, key_dest);

                // Enable secure adbd
                property_set("ro.adb.secure", "1");
            }
            check_and_fclose(file_src, key_src);
        }
    }
    ensure_path_unmounted("/data");

    // Trigger (re)start of adb daemon
    property_set("service.adb.root", "1");
}

static RecoveryUI* gCurrentUI = NULL;

void
ui_print(const char* format, ...) {
    char buffer[256];

    va_list ap;
    va_start(ap, format);
    vsnprintf(buffer, sizeof(buffer), format, ap);
    va_end(ap);

    if (gCurrentUI != NULL) {
        gCurrentUI->Print("%s", buffer);
    } else {
        fputs(buffer, stdout);
    }
}

extern "C" int toybox_driver(int argc, char **argv);

<<<<<<< HEAD
=======
static int write_file(const char *path, const char *value)
{
    int fd, ret, len;

    fd = open(path, O_WRONLY|O_CREAT, 0622);
    if (fd < 0)
        return -errno;

    len = strlen(value);

    do {
        ret = write(fd, value, len);
    } while (ret < 0 && errno == EINTR);

    close(fd);
    if (ret < 0) {
        return -errno;
    } else {
        return 0;
    }
}

>>>>>>> 8e8aebdc
int
main(int argc, char **argv) {
    // If this binary is started with the single argument "--adbd",
    // instead of being the normal recovery binary, it turns into kind
    // of a stripped-down version of adbd that only supports the
    // 'sideload' command.  Note this must be a real argument, not
    // anything in the command file or bootloader control block; the
    // only way recovery should be run with this argument is when it
    // starts a copy of itself from the apply_from_adb() function.
    if (argc == 2 && strcmp(argv[1], "--adbd") == 0) {
        adb_main(0, DEFAULT_ADB_PORT);
        return 0;
    }

    // Handle alternative invocations
    char* command = argv[0];
    char* stripped = strrchr(argv[0], '/');
    if (stripped)
        command = stripped + 1;

    if (strcmp(command, "recovery") != 0) {
        struct recovery_cmd cmd = get_command(command);
        if (cmd.name)
            return cmd.main_func(argc, argv);

        if (!strcmp(command, "setup_adbd")) {
            load_volume_table();
            setup_adbd();
            return 0;
        }
        if (strstr(argv[0], "start")) {
            property_set("ctl.start", argv[1]);
            return 0;
        }
        if (strstr(argv[0], "stop")) {
            property_set("ctl.stop", argv[1]);
            return 0;
        }
        return toybox_driver(argc, argv);
    }

    // Clear umask for packages that copy files out to /tmp and then over
    // to /system without properly setting all permissions (eg. gapps).
    umask(0);

    time_t start = time(NULL);

    // redirect_stdio should be called only in non-sideload mode. Otherwise
    // we may have two logger instances with different timestamps.
    redirect_stdio(TEMPORARY_LOG_FILE);

    printf("Starting recovery (pid %d) on %s", getpid(), ctime(&start));

    load_volume_table();
    get_args(&argc, &argv);

    const char *send_intent = NULL;
    const char *update_package = NULL;
    bool should_wipe_data = false;
    bool should_wipe_cache = false;
    bool should_wipe_media = false;
    bool show_text = false;
    bool sideload = false;
    bool sideload_auto_reboot = false;
    bool headless = false;
    bool just_exit = false;
    bool shutdown_after = false;

    int arg;
    while ((arg = getopt_long(argc, argv, "", OPTIONS, NULL)) != -1) {
        switch (arg) {
        case 'i': send_intent = optarg; break;
        case 'u': update_package = optarg; break;
        case 'h': headless = true; break;
        case 'w': should_wipe_data = true; break;
        case 'c': should_wipe_cache = true; break;
        case 't': show_text = true; break;
        case 's': sideload = true; break;
        case 'a': sideload = true; sideload_auto_reboot = true; break;
        case 'x': just_exit = true; break;
        case 'l': locale = optarg; break;
        case 'g': {
            if (stage == NULL || *stage == '\0') {
                char buffer[20] = "1/";
                strncat(buffer, optarg, sizeof(buffer)-3);
                stage = strdup(buffer);
            }
            break;
        }
        case 'p': shutdown_after = true; break;
        case 'r': reason = optarg; break;
        case '?':
            LOGE("Invalid command argument\n");
            continue;
        }
    }

    if (locale == NULL) {
        load_locale_from_cache();
    }
    printf("locale is [%s]\n", locale);
    printf("stage is [%s]\n", stage);
    printf("reason is [%s]\n", reason);

    Device* device = make_device();
    ui = device->GetUI();
    gCurrentUI = ui;

    vdc = new VoldClient(device);
    vdc->start();

    ui->SetLocale(locale);
    ui->Init();

    int st_cur, st_max;
    if (stage != NULL && sscanf(stage, "%d/%d", &st_cur, &st_max) == 2) {
        ui->SetStage(st_cur, st_max);
    }

    ui->SetBackground(RecoveryUI::NONE);
    if (show_text) ui->ShowText(true);

    /*enable the backlight*/
    write_file("/sys/class/leds/lcd-backlight/brightness", "128");

    struct selinux_opt seopts[] = {
      { SELABEL_OPT_PATH, "/file_contexts" }
    };

    sehandle = selabel_open(SELABEL_CTX_FILE, seopts, 1);

    if (!sehandle) {
        ui->Print("Warning: No file_contexts\n");
    }

    device->StartRecovery();

    printf("Command:");
    for (arg = 0; arg < argc; arg++) {
        printf(" \"%s\"", argv[arg]);
    }
    printf("\n");

    if (update_package) {
        // For backwards compatibility on the cache partition only, if
        // we're given an old 'root' path "CACHE:foo", change it to
        // "/cache/foo".
        if (strncmp(update_package, "CACHE:", 6) == 0) {
            int len = strlen(update_package) + 10;
            char* modified_path = (char*)malloc(len);
            if (modified_path) {
                strlcpy(modified_path, "/cache/", len);
                strlcat(modified_path, update_package+6, len);
                printf("(replacing path \"%s\" with \"%s\")\n",
                       update_package, modified_path);
                update_package = modified_path;
            }
            else
                printf("modified_path allocation failed\n");
        }
    }
    printf("\n");

    property_list(print_property, NULL);
    printf("\n");

    ui->Print("Supported API: %d\n", RECOVERY_API_VERSION);

    int status = INSTALL_SUCCESS;

#ifdef HAVE_OEMLOCK
    if (oem_lock == OEM_LOCK_UNLOCK) {
        device->PreWipeData();
        if (erase_volume("/data", true)) status = INSTALL_ERROR;
        if (should_wipe_cache && erase_volume("/cache", true)) status = INSTALL_ERROR;
        device->PostWipeData();
        if (status != INSTALL_SUCCESS) ui->Print("Data wipe failed.\n");
        if (oemlock_set(0)) status = INSTALL_ERROR;
        // Force reboot regardless of actual status
        status = INSTALL_SUCCESS;
    } else
#endif
    if (update_package != NULL) {
        status = install_package(update_package, &should_wipe_cache, TEMPORARY_INSTALL_FILE, true);
        if (status == INSTALL_SUCCESS && should_wipe_cache) {
            wipe_cache(false, device);
        }
        if (status != INSTALL_SUCCESS) {
            ui->Print("Installation aborted.\n");

            // If this is an eng or userdebug build, then automatically
            // turn the text display on if the script fails so the error
            // message is visible.
            if (is_ro_debuggable()) {
                ui->ShowText(true);
            }
        }
    } else if (should_wipe_data) {
        if (!wipe_data(false, device, should_wipe_media)) {
            status = INSTALL_ERROR;
        }
    } else if (should_wipe_cache) {
        if (!wipe_cache(false, device)) {
            status = INSTALL_ERROR;
        }
    } else if (should_wipe_media) {
        if (!wipe_media(false, device)) {
            status = INSTALL_ERROR;
        }
    } else if (sideload) {
        // 'adb reboot sideload' acts the same as user presses key combinations
        // to enter the sideload mode. When 'sideload-auto-reboot' is used, text
        // display will NOT be turned on by default. And it will reboot after
        // sideload finishes even if there are errors. Unless one turns on the
        // text display during the installation. This is to enable automated
        // testing.
        if (!sideload_auto_reboot) {
            ui->ShowText(true);
        }
<<<<<<< HEAD
        status = enter_sideload_mode(ui, &should_wipe_cache, device);
=======
        start_sideload(ui, &should_wipe_cache, TEMPORARY_INSTALL_FILE);
        status = wait_sideload();
>>>>>>> 8e8aebdc
        if (status == INSTALL_SUCCESS && should_wipe_cache) {
            if (!wipe_cache(false, device)) {
                status = INSTALL_ERROR;
            }
        }
        ui->Print("\nInstall from ADB complete (status: %d).\n", status);
        if (sideload_auto_reboot) {
            ui->Print("Rebooting automatically.\n");
        }
    } else if (!just_exit) {
        status = INSTALL_NONE;  // No command specified
        ui->SetBackground(RecoveryUI::NO_COMMAND);

        // http://b/17489952
        // If this is an eng or userdebug build, automatically turn on the
        // text display if no command is specified.
        if (is_ro_debuggable()) {
            ui->ShowText(true);
        }
    }

    if (!sideload_auto_reboot && (status == INSTALL_ERROR || status == INSTALL_CORRUPT)) {
        copy_logs();
        ui->SetBackground(RecoveryUI::D_ERROR);
    }

    Device::BuiltinAction after = shutdown_after ? Device::SHUTDOWN : Device::REBOOT;
    if (headless) {
        ui->ShowText(true);
        ui->SetHeadlessMode();
        finish_recovery(NULL);
        for (;;) {
            pause();
        }
    }
    else if ((status != INSTALL_SUCCESS && !sideload_auto_reboot) || ui->IsTextVisible()) {
        Device::BuiltinAction temp = prompt_and_wait(device, status);
        if (temp != Device::NO_ACTION) {
            after = temp;
        }
    }

    // Save logs and clean up before rebooting or shutting down.
    finish_recovery(send_intent);

    vdc->unmountAll();
    vdc->stop();

    sync();

    write_file("/sys/class/leds/lcd-backlight/brightness", "0");
    gr_fb_blank(true);

    switch (after) {
        case Device::SHUTDOWN:
            ui->Print("Shutting down...\n");
            property_set(ANDROID_RB_PROPERTY, "shutdown,");
            break;

        case Device::REBOOT_BOOTLOADER:
#ifdef DOWNLOAD_MODE
            ui->Print("Rebooting to download mode...\n");
            property_set(ANDROID_RB_PROPERTY, "reboot,download");
#else
            ui->Print("Rebooting to bootloader...\n");
            property_set(ANDROID_RB_PROPERTY, "reboot,bootloader");
#endif
            break;

        default:
            char reason[PROPERTY_VALUE_MAX];
            snprintf(reason, PROPERTY_VALUE_MAX, "reboot,%s", device->GetRebootReason());
            ui->Print("Rebooting...\n");
            property_set(ANDROID_RB_PROPERTY, reason);
            break;
    }
    sleep(5); // should reboot before this finishes
    return EXIT_SUCCESS;
}<|MERGE_RESOLUTION|>--- conflicted
+++ resolved
@@ -930,43 +930,7 @@
     }
 }
 
-<<<<<<< HEAD
-static int enter_sideload_mode(RecoveryUI *ui_, bool* wipe_cache, Device* device) {
-
-    ensure_path_mounted(CACHE_ROOT);
-    start_sideload(ui_, wipe_cache, TEMPORARY_INSTALL_FILE);
-
-    static const char* headers[] = {  "ADB Sideload",
-                                "",
-                                NULL
-    };
-
-    static const char* list[] = { "Cancel sideload", NULL };
-
-    int status = INSTALL_NONE;
-    int item = get_menu_selection(headers, list, 0, 0, device);
-    if (item != Device::kNoAction) {
-        stop_sideload();
-    }
-    status = wait_sideload();
-
-    if (status >= 0 && status != INSTALL_NONE) {
-        if (status != INSTALL_SUCCESS) {
-            ui_->SetBackground(RecoveryUI::ERROR);
-            ui_->Print("Installation aborted.\n");
-        } else if (!ui->IsTextVisible()) {
-            return status;  // reboot if logs aren't visible
-        } else {
-            ui_->Print("\nInstall from ADB complete.\n");
-        }
-    }
-    return status;
-}
-
-static int apply_from_sdcard(Device* device, bool* wipe_cache) {
-=======
 static int apply_from_storage(Device* device, const std::string& id, bool* wipe_cache) {
->>>>>>> 8e8aebdc
     modified_flash = true;
 
     int status;
@@ -1113,17 +1077,6 @@
                     if (!ui->IsTextVisible()) return Device::NO_ACTION;
                     break;
 
-<<<<<<< HEAD
-                case Device::APPLY_ADB_SIDELOAD:
-                case Device::APPLY_SDCARD:
-                    {
-                        bool adb = (chosen_action == Device::APPLY_ADB_SIDELOAD);
-                        if (adb) {
-                            status = enter_sideload_mode(ui, &should_wipe_cache, device);
-                        } else {
-                            status = apply_from_sdcard(device, &should_wipe_cache);
-                        }
-=======
                 case Device::WIPE_MEDIA:
                     wipe_media(ui->IsTextVisible(), device);
                     if (!ui->IsTextVisible()) return Device::NO_ACTION;
@@ -1132,7 +1085,6 @@
                 case Device::APPLY_UPDATE:
                     {
                         status = show_apply_update_menu(device);
->>>>>>> 8e8aebdc
 
                         if (status == INSTALL_SUCCESS && should_wipe_cache) {
                             if (!wipe_cache(false, device)) {
@@ -1140,19 +1092,6 @@
                             }
                         }
 
-<<<<<<< HEAD
-                        if (status != INSTALL_SUCCESS) {
-                            ui->SetBackground(RecoveryUI::ERROR);
-                            ui->Print("Installation aborted.\n");
-                            copy_logs();
-                        } else if (!ui->IsTextVisible()) {
-                            return Device::NO_ACTION;  // reboot if logs aren't visible
-                        } else {
-                            ui->Print("\nInstall from %s complete.\n", adb ? "ADB" : "SD card");
-                        }
-                    }
-                    break;
-=======
                         if (status >= 0 && status != INSTALL_NONE) {
                             if (status != INSTALL_SUCCESS) {
                                 ui->SetBackground(RecoveryUI::D_ERROR);
@@ -1167,7 +1106,6 @@
                     break;
                 }
                     break;
->>>>>>> 8e8aebdc
 
                 case Device::VIEW_RECOVERY_LOGS:
                     choose_recovery_file(device);
@@ -1191,10 +1129,7 @@
                             ui->Print("Mounted /system.\n");
                         }
                     }
-<<<<<<< HEAD
-=======
-
->>>>>>> 8e8aebdc
+
                     break;
             }
             if (status == Device::kRefresh) {
@@ -1284,8 +1219,6 @@
 
 extern "C" int toybox_driver(int argc, char **argv);
 
-<<<<<<< HEAD
-=======
 static int write_file(const char *path, const char *value)
 {
     int fd, ret, len;
@@ -1308,7 +1241,6 @@
     }
 }
 
->>>>>>> 8e8aebdc
 int
 main(int argc, char **argv) {
     // If this binary is started with the single argument "--adbd",
@@ -1528,12 +1460,8 @@
         if (!sideload_auto_reboot) {
             ui->ShowText(true);
         }
-<<<<<<< HEAD
-        status = enter_sideload_mode(ui, &should_wipe_cache, device);
-=======
         start_sideload(ui, &should_wipe_cache, TEMPORARY_INSTALL_FILE);
         status = wait_sideload();
->>>>>>> 8e8aebdc
         if (status == INSTALL_SUCCESS && should_wipe_cache) {
             if (!wipe_cache(false, device)) {
                 status = INSTALL_ERROR;
