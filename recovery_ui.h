--- conflicted
+++ resolved
@@ -67,10 +67,9 @@
 // are erased after this returns (whether it returns success or not).
 int device_wipe_data();
 
-<<<<<<< HEAD
 // galaxy factory reset after restore pre-install apk
 int restore_preinstall();
-=======
+
 #ifdef BOARD_NATIVE_DUALBOOT
 // Called instead of 'verify_root_and_recovery' and should be used
 // to invoke 'verify_root_and_recovery' for every system.
@@ -96,7 +95,6 @@
 extern void device_truedualboot_after_load_volume_table();
 #endif
 #endif
->>>>>>> 613db95d
 
 // ui_wait_key() special return codes
 /*
