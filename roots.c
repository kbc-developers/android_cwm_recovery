/*
 * Copyright (C) 2007 The Android Open Source Project
 *
 * Licensed under the Apache License, Version 2.0 (the "License");
 * you may not use this file except in compliance with the License.
 * You may obtain a copy of the License at
 *
 *      http://www.apache.org/licenses/LICENSE-2.0
 *
 * Unless required by applicable law or agreed to in writing, software
 * distributed under the License is distributed on an "AS IS" BASIS,
 * WITHOUT WARRANTIES OR CONDITIONS OF ANY KIND, either express or implied.
 * See the License for the specific language governing permissions and
 * limitations under the License.
 */

#include <errno.h>
#include <stdlib.h>
#include <sys/mount.h>
#include <sys/stat.h>
#include <sys/types.h>
#include <unistd.h>
#include <ctype.h>

#include "mtdutils/mtdutils.h"
#include "mounts.h"
#include "roots.h"
#include "common.h"
#include "make_ext4fs.h"

#include "flashutils/flashutils.h"
#include "extendedcommands.h"

int num_volumes;
Volume* device_volumes;

int get_num_volumes() {
    return num_volumes;
}

Volume* get_device_volumes() {
    return device_volumes;
}

static int is_null(const char* sz) {
    if (sz == NULL)
        return 1;
    if (strcmp("NULL", sz) == 0)
        return 1;
    return 0;
}

static char* dupe_string(const char* sz) {
    if (is_null(sz))
        return NULL;
    return strdup(sz);
}

static int parse_options(char* options, Volume* volume) {
    char* option;
    while (option = strtok(options, ",")) {
        options = NULL;

        if (strncmp(option, "length=", 7) == 0) {
            volume->length = strtoll(option+7, NULL, 10);
        } else {
            LOGE("bad option \"%s\"\n", option);
            return -1;
        }
    }
    return 0;
}

void load_volume_table() {
    int alloc = 2;
    device_volumes = malloc(alloc * sizeof(Volume));

    // Insert an entry for /tmp, which is the ramdisk and is always mounted.
    device_volumes[0].mount_point = "/tmp";
    device_volumes[0].fs_type = "ramdisk";
    device_volumes[0].device = NULL;
    device_volumes[0].device2 = NULL;
<<<<<<< HEAD
    device_volumes[0].fs_options = NULL;
    device_volumes[0].fs_options2 = NULL;
=======
    device_volumes[0].length = 0;
>>>>>>> 441031da
    num_volumes = 1;

    FILE* fstab = fopen("/etc/recovery.fstab", "r");
    if (fstab == NULL) {
        LOGE("failed to open /etc/recovery.fstab (%s)\n", strerror(errno));
        return;
    }

    char buffer[1024];
    int i;
    while (fgets(buffer, sizeof(buffer)-1, fstab)) {
        for (i = 0; buffer[i] && isspace(buffer[i]); ++i);
        if (buffer[i] == '\0' || buffer[i] == '#') continue;

        char* original = strdup(buffer);

        char* mount_point = strtok(buffer+i, " \t\n");
        char* fs_type = strtok(NULL, " \t\n");
        char* device = strtok(NULL, " \t\n");
        // lines may optionally have a second device, to use if
        // mounting the first one fails.
        char* options = NULL;
        char* device2 = strtok(NULL, " \t\n");
<<<<<<< HEAD
        char* fs_type2 = strtok(NULL, " \t\n");
        char* fs_options = strtok(NULL, " \t\n");
        char* fs_options2 = strtok(NULL, " \t\n");
=======
        if (device2) {
            if (device2[0] == '/') {
                options = strtok(NULL, " \t\n");
            } else {
                options = device2;
                device2 = NULL;
            }
        }
>>>>>>> 441031da

        if (mount_point && fs_type && device) {
            while (num_volumes >= alloc) {
                alloc *= 2;
                device_volumes = realloc(device_volumes, alloc*sizeof(Volume));
            }
            device_volumes[num_volumes].mount_point = strdup(mount_point);
            device_volumes[num_volumes].fs_type = !is_null(fs_type2) ? strdup(fs_type2) : strdup(fs_type);
            device_volumes[num_volumes].device = strdup(device);
            device_volumes[num_volumes].device2 =
<<<<<<< HEAD
                !is_null(device2) ? strdup(device2) : NULL;
            device_volumes[num_volumes].fs_type2 = !is_null(fs_type2) ? strdup(fs_type) : NULL;

            if (!is_null(fs_type2)) {
                device_volumes[num_volumes].fs_options2 = dupe_string(fs_options);
                device_volumes[num_volumes].fs_options = dupe_string(fs_options2);
            }
            else {
                device_volumes[num_volumes].fs_options2 = NULL;
                device_volumes[num_volumes].fs_options = dupe_string(fs_options);
            }
            ++num_volumes;
=======
                device2 ? strdup(device2) : NULL;

            device_volumes[num_volumes].length = 0;
            if (parse_options(options, device_volumes + num_volumes) != 0) {
                LOGE("skipping malformed recovery.fstab line: %s\n", original);
            } else {
                ++num_volumes;
            }
>>>>>>> 441031da
        } else {
            LOGE("skipping malformed recovery.fstab line: %s\n", original);
        }
        free(original);
    }

    fclose(fstab);

    printf("recovery filesystem table\n");
    printf("=========================\n");
    for (i = 0; i < num_volumes; ++i) {
        Volume* v = &device_volumes[i];
        printf("  %d %s %s %s %s %lld\n", i, v->mount_point, v->fs_type,
               v->device, v->device2, v->length);
    }
    printf("\n");
}

Volume* volume_for_path(const char* path) {
    int i;
    for (i = 0; i < num_volumes; ++i) {
        Volume* v = device_volumes+i;
        int len = strlen(v->mount_point);
        if (strncmp(path, v->mount_point, len) == 0 &&
            (path[len] == '\0' || path[len] == '/')) {
            return v;
        }
    }
    return NULL;
}

int try_mount(const char* device, const char* mount_point, const char* fs_type, const char* fs_options) {
    if (device == NULL || mount_point == NULL || fs_type == NULL)
        return -1;
    int ret = 0;
    if (fs_options == NULL) {
        ret = mount(device, mount_point, fs_type,
                       MS_NOATIME | MS_NODEV | MS_NODIRATIME, "");
    }
    else {
        char mount_cmd[PATH_MAX];
        sprintf(mount_cmd, "mount -t %s -o%s %s %s", fs_type, fs_options, device, mount_point);
        ret = __system(mount_cmd);
    }
    if (ret == 0)
        return 0;
    LOGW("failed to mount %s (%s)\n", device, strerror(errno));
    return ret;
}

int is_data_media() {
    Volume *data = volume_for_path("/data");
    return data != NULL && strcmp(data->fs_type, "auto") == 0 && volume_for_path("/sdcard") == NULL;
}

void setup_data_media() {
    rmdir("/sdcard");
    mkdir("/data/media", 0755);
    symlink("/data/media", "/sdcard");
}

int ensure_path_mounted(const char* path) {
    return ensure_path_mounted_at_mount_point(path, NULL);
}

int ensure_path_mounted_at_mount_point(const char* path, const char* mount_point) {
    Volume* v = volume_for_path(path);
    if (v == NULL) {
        // no /sdcard? let's assume /data/media
        if (strstr(path, "/sdcard") == path && is_data_media()) {
            LOGW("using /data/media, no /sdcard found.\n");
            int ret;
            if (0 != (ret = ensure_path_mounted("/data")))
                return ret;
            setup_data_media();
            return 0;
        }
        LOGE("unknown volume for path [%s]\n", path);
        return -1;
    }
    if (strcmp(v->fs_type, "ramdisk") == 0) {
        // the ramdisk is always mounted.
        return 0;
    }

    int result;
    result = scan_mounted_volumes();
    if (result < 0) {
        LOGE("failed to scan mounted volumes\n");
        return -1;
    }

    if (NULL == mount_point)
        mount_point = v->mount_point;

    const MountedVolume* mv =
        find_mounted_volume_by_mount_point(mount_point);
    if (mv) {
        // volume is already mounted
        return 0;
    }

    mkdir(mount_point, 0755);  // in case it doesn't already exist

    if (strcmp(v->fs_type, "yaffs2") == 0) {
        // mount an MTD partition as a YAFFS2 filesystem.
        mtd_scan_partitions();
        const MtdPartition* partition;
        partition = mtd_find_partition_by_name(v->device);
        if (partition == NULL) {
            LOGE("failed to find \"%s\" partition to mount at \"%s\"\n",
                 v->device, mount_point);
            return -1;
        }
        return mtd_mount_partition(partition, mount_point, v->fs_type, 0);
    } else if (strcmp(v->fs_type, "ext4") == 0 ||
               strcmp(v->fs_type, "ext3") == 0 ||
               strcmp(v->fs_type, "rfs") == 0 ||
               strcmp(v->fs_type, "vfat") == 0) {
        if ((result = try_mount(v->device, mount_point, v->fs_type, v->fs_options)) == 0)
            return 0;
        if ((result = try_mount(v->device2, mount_point, v->fs_type, v->fs_options)) == 0)
            return 0;
        if ((result = try_mount(v->device, mount_point, v->fs_type2, v->fs_options2)) == 0)
            return 0;
        if ((result = try_mount(v->device2, mount_point, v->fs_type2, v->fs_options2)) == 0)
            return 0;
        return result;
    } else {
        // let's try mounting with the mount binary and hope for the best.
        char mount_cmd[PATH_MAX];
        sprintf(mount_cmd, "mount %s", path);
        return __system(mount_cmd);
    }

    LOGE("unknown fs_type \"%s\" for %s\n", v->fs_type, mount_point);
    return -1;
}

int ensure_path_unmounted(const char* path) {
    // if we are using /data/media, do not ever unmount volumes /data or /sdcard
    if (volume_for_path("/sdcard") == NULL && (strstr(path, "/sdcard") == path || strstr(path, "/data") == path)) {
        return 0;
    }

    Volume* v = volume_for_path(path);
    if (v == NULL) {
        // no /sdcard? let's assume /data/media
        if (strstr(path, "/sdcard") == path && is_data_media()) {
            return ensure_path_unmounted("/data");
        }
        LOGE("unknown volume for path [%s]\n", path);
        return -1;
    }
    if (strcmp(v->fs_type, "ramdisk") == 0) {
        // the ramdisk is always mounted; you can't unmount it.
        return -1;
    }

    int result;
    result = scan_mounted_volumes();
    if (result < 0) {
        LOGE("failed to scan mounted volumes\n");
        return -1;
    }

    const MountedVolume* mv =
        find_mounted_volume_by_mount_point(v->mount_point);
    if (mv == NULL) {
        // volume is already unmounted
        return 0;
    }

    return unmount_mounted_volume(mv);
}

int format_volume(const char* volume) {
    Volume* v = volume_for_path(volume);
    if (v == NULL) {
        // no /sdcard? let's assume /data/media
        if (strstr(volume, "/sdcard") == volume && is_data_media()) {
            return format_unknown_device(NULL, volume, NULL);
        }
        // silent failure for sd-ext
        if (strcmp(volume, "/sd-ext") == 0)
            return -1;
        LOGE("unknown volume \"%s\"\n", volume);
        return -1;
    }
    if (strcmp(v->fs_type, "ramdisk") == 0) {
        // you can't format the ramdisk.
        LOGE("can't format_volume \"%s\"", volume);
        return -1;
    }
    if (strcmp(v->mount_point, volume) != 0) {
#if 0
        LOGE("can't give path \"%s\" to format_volume\n", volume);
        return -1;
#endif
        return format_unknown_device(v->device, volume, NULL);
    }

    if (ensure_path_unmounted(volume) != 0) {
        LOGE("format_volume failed to unmount \"%s\"\n", v->mount_point);
        return -1;
    }

    if (strcmp(v->fs_type, "yaffs2") == 0 || strcmp(v->fs_type, "mtd") == 0) {
        mtd_scan_partitions();
        const MtdPartition* partition = mtd_find_partition_by_name(v->device);
        if (partition == NULL) {
            LOGE("format_volume: no MTD partition \"%s\"\n", v->device);
            return -1;
        }

        MtdWriteContext *write = mtd_write_partition(partition);
        if (write == NULL) {
            LOGW("format_volume: can't open MTD \"%s\"\n", v->device);
            return -1;
        } else if (mtd_erase_blocks(write, -1) == (off_t) -1) {
            LOGW("format_volume: can't erase MTD \"%s\"\n", v->device);
            mtd_write_close(write);
            return -1;
        } else if (mtd_write_close(write)) {
            LOGW("format_volume: can't close MTD \"%s\"\n", v->device);
            return -1;
        }
        return 0;
    }

    if (strcmp(v->fs_type, "ext4") == 0) {
        int result = make_ext4fs(v->device, v->length);
        if (result != 0) {
            LOGE("format_volume: make_extf4fs failed on %s\n", v->device);
            return -1;
        }
        return 0;
    }

#if 0
    LOGE("format_volume: fs_type \"%s\" unsupported\n", v->fs_type);
    return -1;
#endif
    return format_unknown_device(v->device, volume, v->fs_type);
}<|MERGE_RESOLUTION|>--- conflicted
+++ resolved
@@ -63,6 +63,13 @@
 
         if (strncmp(option, "length=", 7) == 0) {
             volume->length = strtoll(option+7, NULL, 10);
+        } else if (strncmp(option, "fstype2=", 8) == 0) {
+            volume->fs_type2 = volume->fs_type;
+            volume->fs_type = strdup(option);
+        } else if (strncmp(option, "fs_options=", 11) == 0) {
+            volume->fs_options = strdup(option);
+        } else if (strncmp(option, "fs_options2=", 12) == 0) {
+            volume->fs_options2 = strdup(option);
         } else {
             LOGE("bad option \"%s\"\n", option);
             return -1;
@@ -80,12 +87,10 @@
     device_volumes[0].fs_type = "ramdisk";
     device_volumes[0].device = NULL;
     device_volumes[0].device2 = NULL;
-<<<<<<< HEAD
+    device_volumes[0].fs_type2 = NULL;
     device_volumes[0].fs_options = NULL;
     device_volumes[0].fs_options2 = NULL;
-=======
     device_volumes[0].length = 0;
->>>>>>> 441031da
     num_volumes = 1;
 
     FILE* fstab = fopen("/etc/recovery.fstab", "r");
@@ -109,11 +114,6 @@
         // mounting the first one fails.
         char* options = NULL;
         char* device2 = strtok(NULL, " \t\n");
-<<<<<<< HEAD
-        char* fs_type2 = strtok(NULL, " \t\n");
-        char* fs_options = strtok(NULL, " \t\n");
-        char* fs_options2 = strtok(NULL, " \t\n");
-=======
         if (device2) {
             if (device2[0] == '/') {
                 options = strtok(NULL, " \t\n");
@@ -122,7 +122,6 @@
                 device2 = NULL;
             }
         }
->>>>>>> 441031da
 
         if (mount_point && fs_type && device) {
             while (num_volumes >= alloc) {
@@ -130,23 +129,9 @@
                 device_volumes = realloc(device_volumes, alloc*sizeof(Volume));
             }
             device_volumes[num_volumes].mount_point = strdup(mount_point);
-            device_volumes[num_volumes].fs_type = !is_null(fs_type2) ? strdup(fs_type2) : strdup(fs_type);
+            device_volumes[num_volumes].fs_type = strdup(fs_type);
             device_volumes[num_volumes].device = strdup(device);
             device_volumes[num_volumes].device2 =
-<<<<<<< HEAD
-                !is_null(device2) ? strdup(device2) : NULL;
-            device_volumes[num_volumes].fs_type2 = !is_null(fs_type2) ? strdup(fs_type) : NULL;
-
-            if (!is_null(fs_type2)) {
-                device_volumes[num_volumes].fs_options2 = dupe_string(fs_options);
-                device_volumes[num_volumes].fs_options = dupe_string(fs_options2);
-            }
-            else {
-                device_volumes[num_volumes].fs_options2 = NULL;
-                device_volumes[num_volumes].fs_options = dupe_string(fs_options);
-            }
-            ++num_volumes;
-=======
                 device2 ? strdup(device2) : NULL;
 
             device_volumes[num_volumes].length = 0;
@@ -155,7 +140,6 @@
             } else {
                 ++num_volumes;
             }
->>>>>>> 441031da
         } else {
             LOGE("skipping malformed recovery.fstab line: %s\n", original);
         }
