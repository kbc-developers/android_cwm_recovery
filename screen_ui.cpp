--- conflicted
+++ resolved
@@ -70,19 +70,9 @@
     menu_items(0),
     menu_sel(0),
     animation_fps(20),
-<<<<<<< HEAD
-    indeterminate_frames(6),
-    installing_frames(7),
-    install_overlay_offset_x(13),
-    install_overlay_offset_y(190),
-    overlay_offset_x(-1),
-    overlay_offset_y(-1),
+    installing_frames(-1),
     stage(-1),
     max_stage(-1) {
-
-=======
-    installing_frames(-1) {
->>>>>>> ea868b38
     for (int i = 0; i < 5; i++)
         backgroundIcon[i] = NULL;
 
@@ -113,19 +103,14 @@
 
         int sh = (max_stage >= 0) ? stageHeight : 0;
 
-<<<<<<< HEAD
-        int iconX = (gr_fb_width() - iconWidth) / 2;
-        int iconY = (gr_fb_height() - (iconHeight+textHeight+40+sh)) / 2;
-=======
         iconX = (gr_fb_width() - iconWidth) / 2;
-        iconY = (gr_fb_height() - (iconHeight+textHeight+40)) / 2;
->>>>>>> ea868b38
+        iconY = (gr_fb_height() - (iconHeight+textHeight+40+sh)) / 2;
 
         int textX = (gr_fb_width() - textWidth) / 2;
         int textY = ((gr_fb_height() - (iconHeight+textHeight+40+sh)) / 2) + iconHeight + 40;
 
         gr_blit(surface, 0, 0, iconWidth, iconHeight, iconX, iconY);
-<<<<<<< HEAD
+
         if (stageHeight > 0) {
             int sw = gr_get_width(stageMarkerEmpty);
             int x = (gr_fb_width() - max_stage * gr_get_width(stageMarkerEmpty)) / 2;
@@ -136,12 +121,6 @@
                 x += sw;
             }
         }
-
-        if (icon == INSTALLING_UPDATE || icon == ERASING) {
-            draw_install_overlay_locked(installingFrame);
-        }
-=======
->>>>>>> ea868b38
 
         gr_color(255, 255, 255, 255);
         gr_texticon(textX, textY, text_surface);
@@ -426,22 +405,6 @@
 {
     pthread_mutex_lock(&updateMutex);
 
-<<<<<<< HEAD
-    // Adjust the offset to account for the positioning of the
-    // base image on the screen.
-    if (backgroundIcon[icon] != NULL) {
-        gr_surface bg = backgroundIcon[icon];
-        gr_surface text = backgroundText[icon];
-        overlay_offset_x = install_overlay_offset_x + (gr_fb_width() - gr_get_width(bg)) / 2;
-        overlay_offset_y = install_overlay_offset_y +
-            (gr_fb_height() - (gr_get_height(bg) +
-                               gr_get_height(text) +
-                               40 +
-                               ((max_stage >= 0) ? gr_get_height(stageMarkerEmpty) : 0))) / 2;
-    }
-
-=======
->>>>>>> ea868b38
     currentIcon = icon;
     update_screen_locked();
 
