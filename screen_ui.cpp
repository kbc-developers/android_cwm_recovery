/*
 * Copyright (C) 2011 The Android Open Source Project
 *
 * Licensed under the Apache License, Version 2.0 (the "License");
 * you may not use this file except in compliance with the License.
 * You may obtain a copy of the License at
 *
 *      http://www.apache.org/licenses/LICENSE-2.0
 *
 * Unless required by applicable law or agreed to in writing, software
 * distributed under the License is distributed on an "AS IS" BASIS,
 * WITHOUT WARRANTIES OR CONDITIONS OF ANY KIND, either express or implied.
 * See the License for the specific language governing permissions and
 * limitations under the License.
 */

#include <errno.h>
#include <fcntl.h>
#include <linux/input.h>
#include <pthread.h>
#include <stdarg.h>
#include <stdio.h>
#include <stdlib.h>
#include <string.h>
#include <sys/stat.h>
#include <sys/time.h>
#include <sys/types.h>
#include <time.h>
#include <unistd.h>

#include <vector>

#include <base/strings.h>
#include <base/stringprintf.h>
#include <cutils/properties.h>

#include "common.h"
#include "device.h"
#include "minui/minui.h"
#include "screen_ui.h"
#include "ui.h"

// Return the current time as a double (including fractions of a second).
static double now() {
    struct timeval tv;
    gettimeofday(&tv, nullptr);
    return tv.tv_sec + tv.tv_usec / 1000000.0;
}

ScreenRecoveryUI::ScreenRecoveryUI() :
    currentIcon(NONE),
    installingFrame(0),
    locale(nullptr),
    rtl_locale(false),
    progressBarType(EMPTY),
    progressScopeStart(0),
    progressScopeSize(0),
    progress(0),
    pagesIdentical(false),
    log_text_cols_(0),
    log_text_rows_(0),
    text_cols_(0),
    text_rows_(0),
    text_(nullptr),
    text_col_(0),
    text_row_(0),
    text_top_(0),
    show_text(false),
    show_text_ever(false),
    dialog_icon(NONE),
    dialog_text(nullptr),
    dialog_show_log(false),
    menu_(nullptr),
    show_menu(false),
    menu_items(0),
    menu_sel(0),
    file_viewer_text_(nullptr),
    animation_fps(20),
    installing_frames(-1),
    stage(-1),
    max_stage(-1),
    rainbow(false),
    wrap_count(0) {

    headerIcon = nullptr;
    for (int i = 0; i < NR_ICONS; i++) {
        backgroundIcon[i] = nullptr;
    }
    pthread_mutex_init(&updateMutex, nullptr);
    pthread_cond_init(&progressCondition, NULL);
}

// Clear the screen and draw the currently selected background icon (if any).
// Should only be called with updateMutex locked.
void ScreenRecoveryUI::draw_background_locked(Icon icon) {
    pagesIdentical = false;
    gr_color(0, 0, 0, 255);
    gr_clear();

    if (icon) {
        GRSurface* surface = backgroundIcon[icon];
        if (icon == INSTALLING_UPDATE || icon == ERASING) {
            surface = installation[installingFrame];
        }
        GRSurface* text_surface = backgroundText[icon];

        int iconWidth = gr_get_width(surface);
        int iconHeight = gr_get_height(surface);
        int textWidth = gr_get_width(text_surface);
        int textHeight = gr_get_height(text_surface);
        int stageHeight = gr_get_height(stageMarkerEmpty);
        int availableHeight = icon == INSTALLING_UPDATE && !DialogShowing() && show_text
                ? 3 * gr_fb_height() / 4 : gr_fb_height();

        int sh = (max_stage >= 0) ? stageHeight : 0;

        iconX = (gr_fb_width() - iconWidth) / 2;
        iconY = (availableHeight - (iconHeight+textHeight+40+sh)) / 2;

        int textX = (gr_fb_width() - textWidth) / 2;
        int textY = ((availableHeight - (iconHeight+textHeight+40+sh)) / 2) + iconHeight + 40;

        gr_blit(surface, 0, 0, iconWidth, iconHeight, iconX, iconY);
        if (stageHeight > 0) {
            int sw = gr_get_width(stageMarkerEmpty);
            int x = (gr_fb_width() - max_stage * gr_get_width(stageMarkerEmpty)) / 2;
            int y = iconY + iconHeight + 20;
            for (int i = 0; i < max_stage; ++i) {
                gr_blit((i < stage) ? stageMarkerFill : stageMarkerEmpty,
                        0, 0, sw, stageHeight, x, y);
                x += sw;
            }
        }

        LOGV("textX=%d textY=%d iconX=%d iconY=%d", textX, textY, iconX, iconY);

        gr_color(255, 255, 255, 255);
        gr_texticon(textX, textY, text_surface);
    }
}

// Draw the progress bar (if any) on the screen.  Does not flip pages.
// Should only be called with updateMutex locked.
void ScreenRecoveryUI::draw_progress_locked() {
    if (currentIcon == D_ERROR) return;

    if (currentIcon == INSTALLING_UPDATE || currentIcon == ERASING) {
        GRSurface* icon = installation[installingFrame];
        gr_blit(icon, 0, 0, gr_get_width(icon), gr_get_height(icon), iconX, iconY);
    }

    if (progressBarType != EMPTY) {
        int iconHeight = gr_get_height(backgroundIcon[INSTALLING_UPDATE]);
        int width = gr_get_width(progressBarEmpty);
        int height = gr_get_height(progressBarEmpty);

        int bottomOfUsableHeight = show_text ? 3 * gr_fb_height() / 4 : gr_fb_height();
        int bottomOfIcon = bottomOfUsableHeight / 2 + iconHeight / 2;

        int dx = (gr_fb_width() - width) / 2;
        int dy = bottomOfIcon + (bottomOfUsableHeight - bottomOfIcon) / 2 - height / 2;

        // Erase behind the progress bar (in case this was a progress-only update)
        gr_color(0, 0, 0, 255);
        gr_fill(dx, dy, width, height);

        if (progressBarType == DETERMINATE) {
            float p = progressScopeStart + progress * progressScopeSize;
            int pos = (int) (p * width);

            if (rtl_locale) {
                // Fill the progress bar from right to left.
                if (pos > 0) {
                    gr_blit(progressBarFill, width-pos, 0, pos, height, dx+width-pos, dy);
                }
                if (pos < width-1) {
                    gr_blit(progressBarEmpty, 0, 0, width-pos, height, dx, dy);
                }
            } else {
                // Fill the progress bar from left to right.
                if (pos > 0) {
                    gr_blit(progressBarFill, 0, 0, pos, height, dx, dy);
                }
                if (pos < width-1) {
                    gr_blit(progressBarEmpty, pos, 0, width-pos, height, dx+pos, dy);
                }
            }
        }
    }
}

void ScreenRecoveryUI::SetColor(UIElement e) {
    switch (e) {
        case INFO:
            gr_color(249, 194, 0, 255);
            break;
        case HEADER:
            gr_color(247, 0, 6, 255);
            break;
        case MENU:
        case MENU_SEL_BG:
            gr_color(106, 103, 102, 255);
            break;
        case MENU_SEL_BG_ACTIVE:
            gr_color(138, 135, 134, 255);
            break;
        case MENU_SEL_FG:
            gr_color(0, 177, 229, 255);
            break;
        case LOG:
            gr_color(196, 196, 196, 255);
            break;
        case TEXT_FILL:
            gr_color(0, 0, 0, 160);
            break;
        case ERROR_TEXT:
            gr_color(255, 0, 0, 255);
            break;
        default:
            gr_color(255, 255, 255, 255);
            break;
    }
}

void ScreenRecoveryUI::DrawHorizontalRule(int* y) {
    SetColor(MENU);
    *y += 4;
    gr_fill(0, *y, gr_fb_width(), *y + 2);
    *y += 4;
}

void ScreenRecoveryUI::DrawTextLine(int* y, const char* line, bool bold) {
    gr_text(4, *y, line, bold);
    *y += char_height_ + 4;
}

void ScreenRecoveryUI::DrawTextLines(int* y, const char* const* lines) {
    for (size_t i = 0; lines != nullptr && lines[i] != nullptr; ++i) {
        DrawTextLine(y, lines[i], false);
    }
}

static const char* REGULAR_HELP[] = {
    "Use volume up/down and power.",
    NULL
};

static const char* LONG_PRESS_HELP[] = {
    "Any button cycles highlight.",
    "Long-press activates.",
    NULL
};

int ScreenRecoveryUI::draw_header_icon()
{
    GRSurface* surface = headerIcon;
    int iw = header_width_;
    int ih = header_height_;
    int ix = (gr_fb_width() - iw) / 2;
    int iy = 0;
    gr_blit(surface, 0, 0, iw, ih, ix, iy);
    return ih;
}

void ScreenRecoveryUI::draw_menu_item(int textrow, const char *text, int selected)
{
    if (selected) {
        SetColor(MENU_SEL_BG);
        gr_fill(0, (textrow) * char_height_,
                gr_fb_width(), (textrow+3) * char_height_ - 1);
        SetColor(MENU_SEL_FG);
        gr_text(4, (textrow+1) * char_height_ - 1, text, 0);
        SetColor(MENU);
    }
    else {
        SetColor(MENU);
        gr_text(4, (textrow+1) * char_height_ - 1, text, 0);
    }
}

void ScreenRecoveryUI::draw_dialog()
{
    int x, y, w, h;

   if (dialog_icon == HEADLESS) {
       return;
    }
    draw_header_icon();

    int iconHeight = gr_get_height(backgroundIcon[dialog_icon]);

    x = (gr_fb_width()/2 - (char_width_ * strlen(dialog_text))/2);
    if (dialog_show_log) {
        y = gr_get_height(headerIcon) + char_height_;
    }
    else {
        y = (gr_fb_height()/2 + iconHeight/2);
    }

    SetColor(ERROR_TEXT);
    gr_text(x, y, dialog_text, 0);
    y += char_height_ + 2;

    if (dialog_show_log) {
        int cx, cy;
        gr_set_font("log");
        gr_font_size(&cx, &cy);

        size_t row;
        for (row = 0; row < log_text_rows_; ++row) {
            gr_text(2, y, text_[row], 0);
            y += cy + 2;
        }
        gr_set_font("menu");
    }

    if (dialog_icon == D_ERROR) {
        /*
         * This could be improved...
         *
         * Draw rect around text "Okay".
         * Text is centered horizontally.
         * Bottom of text is 4 lines from bottom of screen.
         * Rect width 4px
         * Rect padding 8px
         */
        w = char_width_ * 4;
        h = char_height_;
        x = gr_fb_width()/2 - w/2;
        y = gr_fb_height() - h - 4 * char_height_;
        SetColor(HEADER);
        gr_fill(x-(4+8), y-(4+8), x+w+(4+8), y+h+(4+8));
        SetColor(MENU_SEL_BG);
        gr_fill(x-8, y-8, x+w+8, y+h+8);
        SetColor(MENU_SEL_FG);
        gr_text(x, y, "Okay", 0);
    }
}

// Redraw everything on the screen.  Does not flip pages.
// Should only be called with updateMutex locked.
void ScreenRecoveryUI::draw_screen_locked() {
    draw_background_locked(currentIcon);

    if (DialogShowing()) {
        draw_dialog();
        return;
    }

    if (show_text) {
        if (currentIcon == ERASING || currentIcon == INSTALLING_UPDATE || currentIcon == VIEWING_LOG) {
            size_t y = currentIcon == INSTALLING_UPDATE ? gr_fb_height() / 4 : header_height_ + 4;

            SetColor(LOG);
            int cx, cy;
            gr_set_font("log");
            gr_font_size(&cx, &cy);
            // display from the bottom up, until we hit the top of the
            // screen or we've displayed the entire text buffer.
            size_t ty, count;
            int row = (text_first_row_ + log_text_rows_ - 1) % log_text_rows_;
            for (ty = gr_fb_height() - cy, count = 0;
                 ty > y + 2 && count < log_text_rows_;
                 ty -= (cy + 2), ++count) {
                gr_text(4, ty, text_[row], 0);
                --row;
                if (row < 0) row = log_text_rows_ - 1;
            }
            gr_set_font("menu");
            return;
        }

        if (show_menu) {
            draw_header_icon();
            int nr_items = menu_items - menu_show_start_;
            if (nr_items > max_menu_rows_)
                nr_items = max_menu_rows_;
            for (int i = 0; i < nr_items; ++i) {
                draw_menu_item(text_first_row_ + 3*i, menu_[menu_show_start_ + i],
                        ((menu_show_start_ + i) == menu_sel));
            }
        }
    }
}

// Redraw everything on the screen and flip the screen (make it visible).
// Should only be called with updateMutex locked.
void ScreenRecoveryUI::update_screen_locked() {
    update_waiting = true;
    pthread_cond_signal(&progressCondition);
    LOGV("%s: %p\n", __func__, __builtin_return_address(0));
}

// Keeps the progress bar updated, even when the process is otherwise busy.
void* ScreenRecoveryUI::ProgressThreadStartRoutine(void* data) {
    reinterpret_cast<ScreenRecoveryUI*>(data)->ProgressThreadLoop();
    return nullptr;
}

void ScreenRecoveryUI::OMGRainbows()
{
    rainbow = rainbow ? false : true;
    set_rainbow_mode(rainbow);
}

void ScreenRecoveryUI::ProgressThreadLoop() {
    double interval = 1.0 / animation_fps;
    while (true) {
        pthread_mutex_lock(&updateMutex);
        if (progressBarType == EMPTY && !update_waiting)
            pthread_cond_wait(&progressCondition, &updateMutex);

        bool redraw = false;
        double start = now();

        LOGV("loop %f show_text=%d progressBarType=%d waiting=%d\n", start, show_text, progressBarType, update_waiting );

        // update the installation animation, if active
        // skip this if we have a text overlay (too expensive to update)
        if ((currentIcon == INSTALLING_UPDATE || currentIcon == ERASING) &&
            installing_frames > 0) {
            installingFrame = (installingFrame + 1) % installing_frames;
            redraw = true;
        }

        // move the progress bar forward on timed intervals, if configured
        int duration = progressScopeDuration;
        if (progressBarType == DETERMINATE && duration > 0) {
            double elapsed = now() - progressScopeTime;
            float p = 1.0 * elapsed / duration;
            if (p > 1.0) p = 1.0;
            if (p > progress) {
                progress = p;
                redraw = true;
            }
        }

        if (update_waiting || !pagesIdentical) {
            LOGV("call draw_screen_locked\n");
            draw_screen_locked();
            if (!update_waiting)
                pagesIdentical = true;
        }

        if (redraw) {
            LOGV("call draw_progress_locked\n");
            draw_progress_locked();
        }
        gr_flip();

        update_waiting = false;
        pthread_mutex_unlock(&updateMutex);

        double end = now();
        // minimum of 20ms delay between frames
        double delay = interval - (end-start);
        if (delay < 0.02) delay = 0.02;
        usleep((long)(delay * 1000000));
    }
}

void ScreenRecoveryUI::LoadBitmap(const char* filename, GRSurface** surface) {
    int result = res_create_display_surface(filename, surface);
    if (result < 0) {
        LOGE("missing bitmap %s\n(Code %d)\n", filename, result);
    }
}

void ScreenRecoveryUI::LoadBitmapArray(const char* filename, int* frames, GRSurface*** surface) {
    int result = res_create_multi_display_surface(filename, frames, surface);
    if (result < 0) {
        LOGE("missing bitmap %s\n(Code %d)\n", filename, result);
    }
}

void ScreenRecoveryUI::LoadLocalizedBitmap(const char* filename, GRSurface** surface) {
    int result = res_create_localized_alpha_surface(filename, locale, surface);
    if (result < 0) {
        LOGE("missing bitmap %s\n(Code %d)\n", filename, result);
    }
}

static char** Alloc2d(size_t rows, size_t cols) {
    char** result = new char*[rows];
    for (size_t i = 0; i < rows; ++i) {
        result[i] = new char[cols];
        memset(result[i], 0, cols);
    }
    return result;
}

void ScreenRecoveryUI::Init() {
    gr_init();

    gr_set_font("log");
    gr_font_size(&log_char_width_, &log_char_height_);
    gr_set_font("menu");
    gr_font_size(&char_width_, &char_height_);
    text_rows_ = gr_fb_height() / char_height_;
    text_cols_ = gr_fb_width() / char_width_;

    log_text_rows_ = gr_fb_height() / log_char_height_;
    log_text_cols_ = gr_fb_width() / log_char_width_;

    text_ = Alloc2d(text_rows_, text_cols_ + 1);
    file_viewer_text_ = Alloc2d(text_rows_, text_cols_ + 1);
    menu_ = Alloc2d(text_rows_, text_cols_ + 1);

    text_col_ = text_row_ = 0;
    text_top_ = 1;

    LoadBitmap("icon_header", &headerIcon);
    header_height_ = gr_get_height(headerIcon);
    header_width_ = gr_get_width(headerIcon);

    text_first_row_ = (header_height_ / char_height_) + 1;
    menu_item_start_ = text_first_row_ * char_height_;
    max_menu_rows_ = (text_rows_ - text_first_row_) / 3;

    backgroundIcon[NONE] = nullptr;
    LoadBitmapArray("icon_installing", &installing_frames, &installation);
    backgroundIcon[INSTALLING_UPDATE] = installing_frames ? installation[0] : nullptr;
    backgroundIcon[ERASING] = backgroundIcon[INSTALLING_UPDATE];
    LoadBitmap("icon_info", &backgroundIcon[D_INFO]);
    LoadBitmap("icon_error", &backgroundIcon[D_ERROR]);
    backgroundIcon[NO_COMMAND] = backgroundIcon[D_ERROR];
    LoadBitmap("icon_headless", &backgroundIcon[HEADLESS]);

    LoadBitmap("progress_empty", &progressBarEmpty);
    LoadBitmap("progress_fill", &progressBarFill);
    LoadBitmap("stage_empty", &stageMarkerEmpty);
    LoadBitmap("stage_fill", &stageMarkerFill);

    LoadLocalizedBitmap("installing_text", &backgroundText[INSTALLING_UPDATE]);
    LoadLocalizedBitmap("erasing_text", &backgroundText[ERASING]);
    LoadLocalizedBitmap("no_command_text", &backgroundText[NO_COMMAND]);
    LoadLocalizedBitmap("error_text", &backgroundText[D_ERROR]);

    pthread_create(&progress_thread_, nullptr, ProgressThreadStartRoutine, this);

    RecoveryUI::Init();
}

void ScreenRecoveryUI::SetLocale(const char* new_locale) {
    if (new_locale) {
        this->locale = new_locale;
        char* lang = strdup(locale);
        for (char* p = lang; *p; ++p) {
            if (*p == '_') {
                *p = '\0';
                break;
            }
        }

        // A bit cheesy: keep an explicit list of supported languages
        // that are RTL.
        if (strcmp(lang, "ar") == 0 ||   // Arabic
            strcmp(lang, "fa") == 0 ||   // Persian (Farsi)
            strcmp(lang, "he") == 0 ||   // Hebrew (new language code)
            strcmp(lang, "iw") == 0 ||   // Hebrew (old language code)
            strcmp(lang, "ur") == 0) {   // Urdu
            rtl_locale = true;
        }
        free(lang);
    } else {
        new_locale = nullptr;
    }
}

void ScreenRecoveryUI::SetBackground(Icon icon) {
    pthread_mutex_lock(&updateMutex);

    currentIcon = icon;
    update_screen_locked();

    pthread_mutex_unlock(&updateMutex);
}

void ScreenRecoveryUI::SetProgressType(ProgressType type) {
    pthread_mutex_lock(&updateMutex);
    if (progressBarType != type) {
        progressBarType = type;
    }
    progressScopeStart = 0;
    progressScopeSize = 0;
    progress = 0;

    update_screen_locked();
    pthread_mutex_unlock(&updateMutex);
}

void ScreenRecoveryUI::ShowProgress(float portion, float seconds) {
    pthread_mutex_lock(&updateMutex);
    progressBarType = DETERMINATE;
    progressScopeStart += progressScopeSize;
    progressScopeSize = portion;
    progressScopeTime = now();
    progressScopeDuration = seconds;
    progress = 0;

    update_screen_locked();
    pthread_mutex_unlock(&updateMutex);
}

void ScreenRecoveryUI::SetProgress(float fraction) {
    pthread_mutex_lock(&updateMutex);
    if (fraction < 0.0) fraction = 0.0;
    if (fraction > 1.0) fraction = 1.0;
    if (progressBarType == DETERMINATE && fraction > progress) {
        // Skip updates that aren't visibly different.
        int width = gr_get_width(progressBarEmpty);
        float scale = width * progressScopeSize;
        if ((int) (progress * scale) != (int) (fraction * scale)) {
            progress = fraction;
            update_screen_locked();
        }
    }
    pthread_mutex_unlock(&updateMutex);
}

void ScreenRecoveryUI::SetStage(int current, int max) {
    pthread_mutex_lock(&updateMutex);
    stage = current;
    max_stage = max;
    pthread_mutex_unlock(&updateMutex);
}

void ScreenRecoveryUI::PrintV(const char* fmt, bool copy_to_stdout, va_list ap) {
    std::string str;
    android::base::StringAppendV(&str, fmt, ap);

    if (copy_to_stdout) {
        fputs(str.c_str(), stdout);
    }

    pthread_mutex_lock(&updateMutex);
    if (log_text_rows_ > 0 && log_text_cols_ > 0) {
        for (const char* ptr = str.c_str(); *ptr != '\0'; ++ptr) {
            if (*ptr == '\n' || text_col_ >= log_text_cols_) {
                text_[text_row_][text_col_] = '\0';
                text_col_ = 0;
                text_row_ = (text_row_ + 1) % log_text_rows_;
                if (text_row_ == text_top_) text_top_ = (text_top_ + 1) % log_text_rows_;
            }
            if (*ptr != '\n') text_[text_row_][text_col_++] = *ptr;
        }
        text_[text_row_][text_col_] = '\0';
        update_screen_locked();
    }
    pthread_mutex_unlock(&updateMutex);
}

void ScreenRecoveryUI::Print(const char* fmt, ...) {
    va_list ap;
    va_start(ap, fmt);
    PrintV(fmt, true, ap);
    va_end(ap);
}

void ScreenRecoveryUI::PrintOnScreenOnly(const char *fmt, ...) {
    va_list ap;
    va_start(ap, fmt);
    PrintV(fmt, false, ap);
    va_end(ap);
}

void ScreenRecoveryUI::PutChar(char ch) {
    pthread_mutex_lock(&updateMutex);
    if (ch != '\n') text_[text_row_][text_col_++] = ch;
    if (ch == '\n' || text_col_ >= text_cols_) {
        text_col_ = 0;
        ++text_row_;

        if (text_row_ == text_top_) text_top_ = (text_top_ + 1) % text_rows_;
    }
    pthread_mutex_unlock(&updateMutex);
}

void ScreenRecoveryUI::ClearText() {
    pthread_mutex_lock(&updateMutex);
    text_col_ = 0;
    text_row_ = 0;
    text_top_ = 1;
    for (size_t i = 0; i < text_rows_; ++i) {
        memset(text_[i], 0, text_cols_ + 1);
    }
    pthread_mutex_unlock(&updateMutex);
}

void ScreenRecoveryUI::ShowFile(FILE* fp) {
    std::vector<long> offsets;
    offsets.push_back(ftell(fp));
    ClearText();

    SetBackground(RecoveryUI::VIEWING_LOG);

    struct stat sb;
    fstat(fileno(fp), &sb);

    bool show_prompt = false;
    while (true) {
        if (show_prompt) {
            PrintOnScreenOnly("--(%d%% of %d bytes)--",
                  static_cast<int>(100 * (double(ftell(fp)) / double(sb.st_size))),
                  static_cast<int>(sb.st_size));
            Redraw();
            while (show_prompt) {
                show_prompt = false;
                int key = WaitKey();
                if (key == KEY_POWER || key == KEY_ENTER) {
                    return;
                } else if (key == KEY_UP || key == KEY_VOLUMEUP) {
                    if (offsets.size() <= 1) {
                        show_prompt = true;
                    } else {
                        offsets.pop_back();
                        fseek(fp, offsets.back(), SEEK_SET);
                    }
                } else {
                    if (feof(fp)) {
                        return;
                    }
                    offsets.push_back(ftell(fp));
                }
            }
            ClearText();
        }

        int ch = getc(fp);
        if (ch == EOF) {
            while (text_row_ < text_rows_ - 1) PutChar('\n');
            show_prompt = true;
        } else {
            PutChar(ch);
            if (text_col_ == 0 && text_row_ >= text_rows_ - 1) {
                show_prompt = true;
            }
        }
    }
}

void ScreenRecoveryUI::ShowFile(const char* filename) {
    FILE* fp = fopen_path(filename, "re");
    if (fp == nullptr) {
        Print("  Unable to open %s: %s\n", filename, strerror(errno));
        return;
    }

    char** old_text = text_;
    size_t old_text_col = text_col_;
    size_t old_text_row = text_row_;
    size_t old_text_top = text_top_;

    // Swap in the alternate screen and clear it.
    text_ = file_viewer_text_;
    ClearText();

    ShowFile(fp);
    fclose(fp);

    text_ = old_text;
    text_col_ = old_text_col;
    text_row_ = old_text_row;
    text_top_ = old_text_top;
}

void ScreenRecoveryUI::DialogShowInfo(const char* text)
{
    pthread_mutex_lock(&updateMutex);
    free(dialog_text);
    dialog_text = strdup(text);
    dialog_show_log = false;
    dialog_icon = D_INFO;
    update_screen_locked();
    pthread_mutex_unlock(&updateMutex);
}

void ScreenRecoveryUI::DialogShowError(const char* text)
{
    pthread_mutex_lock(&updateMutex);
    free(dialog_text);
    dialog_text = strdup(text);
    dialog_show_log = false;
    dialog_icon = D_ERROR;
    update_screen_locked();
    pthread_mutex_unlock(&updateMutex);
}

void ScreenRecoveryUI::DialogShowErrorLog(const char* text)
{
    pthread_mutex_lock(&updateMutex);
    free(dialog_text);
    dialog_text = strdup(text);
    dialog_show_log = true;
    dialog_icon = D_ERROR;
    update_screen_locked();
    pthread_mutex_unlock(&updateMutex);
}

void ScreenRecoveryUI::DialogDismiss()
{
    pthread_mutex_lock(&updateMutex);
    free(dialog_text);
    dialog_text = NULL;
    update_screen_locked();
    pthread_mutex_unlock(&updateMutex);
}

void ScreenRecoveryUI::SetHeadlessMode()
{
    pthread_mutex_lock(&updateMutex);
    free(dialog_text);
    dialog_text = strdup("");
    dialog_show_log = false;
    dialog_icon = HEADLESS;
    update_screen_locked();
    pthread_mutex_unlock(&updateMutex);
}

void ScreenRecoveryUI::StartMenu(const char* const * headers, const char* const * items,
                                 int initial_selection) {
    pthread_mutex_lock(&updateMutex);
    if (text_rows_ > 0 && text_cols_ > 0) {
        menu_headers_ = headers;
        size_t i = 0;
        for (; i < text_rows_ && items[i] != nullptr; ++i) {
            strncpy(menu_[i], items[i], text_cols_ - 1);
            menu_[i][text_cols_ - 1] = '\0';
        }
        menu_items = i;
        show_menu = true;
        menu_sel = initial_selection;
        if (menu_show_start_ <= menu_sel - max_menu_rows_ ||
                menu_show_start_ > menu_sel) {
            menu_show_start_ = menu_sel;
        }
        update_screen_locked();
    }
    pthread_mutex_unlock(&updateMutex);
}

<<<<<<< HEAD
int ScreenRecoveryUI::SelectMenu(int sel) {
=======
int ScreenRecoveryUI::SelectMenu(int sel, bool abs /* = false */) {
>>>>>>> 8e8aebdc
    int wrapped = 0;
    pthread_mutex_lock(&updateMutex);
    if (abs) {
        sel += menu_show_start_;
    }
    if (show_menu) {
        int old_sel = menu_sel;
        menu_sel = sel;

        // Wrap at top and bottom.
        if (rainbow) {
            if (menu_sel > old_sel) {
                move_rainbow(1);
            } else if (menu_sel < old_sel) {
                move_rainbow(-1);
            }
        }
        if (menu_sel < 0) {
            wrapped = -1;
<<<<<<< HEAD
            menu_sel = menu_items - 1;
        }
        if (menu_sel >= menu_items) {
            wrapped = 1;
            menu_sel = 0;
=======
            menu_sel = menu_items + menu_sel;
        }
        if (menu_sel >= menu_items) {
            wrapped = 1;
            menu_sel = menu_sel - menu_items;
        }
        if (menu_sel < menu_show_start_ && menu_show_start_ > 0) {
            menu_show_start_ = menu_sel;
        }
        if (menu_sel - menu_show_start_ >= max_menu_rows_) {
            menu_show_start_ = menu_sel - max_menu_rows_ + 1;
>>>>>>> 8e8aebdc
        }
        sel = menu_sel;
        if (wrapped != 0) {
            if (wrap_count / wrapped > 0) {
                wrap_count += wrapped;
            } else {
                wrap_count = wrapped;
            }
            if (wrap_count / wrapped >= 5) {
                wrap_count = 0;
                OMGRainbows();
            }
        }
        if (menu_sel != old_sel) update_screen_locked();
    }
    pthread_mutex_unlock(&updateMutex);
    return sel;
}

void ScreenRecoveryUI::EndMenu() {
    pthread_mutex_lock(&updateMutex);
    if (show_menu && text_rows_ > 0 && text_cols_ > 0) {
        show_menu = false;
    }
    pthread_mutex_unlock(&updateMutex);
}

bool ScreenRecoveryUI::IsTextVisible() {
    pthread_mutex_lock(&updateMutex);
    int visible = show_text;
    pthread_mutex_unlock(&updateMutex);
    return visible;
}

bool ScreenRecoveryUI::WasTextEverVisible() {
    pthread_mutex_lock(&updateMutex);
    int ever_visible = show_text_ever;
    pthread_mutex_unlock(&updateMutex);
    return ever_visible;
}

void ScreenRecoveryUI::ShowText(bool visible) {
    pthread_mutex_lock(&updateMutex);
    show_text = visible;
    if (show_text) show_text_ever = true;
    update_screen_locked();
    pthread_mutex_unlock(&updateMutex);
}

void ScreenRecoveryUI::Redraw() {
    pthread_mutex_lock(&updateMutex);
    update_screen_locked();
    pthread_mutex_unlock(&updateMutex);
}

void ScreenRecoveryUI::KeyLongPress(int) {
    // Redraw so that if we're in the menu, the highlight
    // will change color to indicate a successful long press.
    Redraw();
}<|MERGE_RESOLUTION|>--- conflicted
+++ resolved
@@ -839,11 +839,7 @@
     pthread_mutex_unlock(&updateMutex);
 }
 
-<<<<<<< HEAD
-int ScreenRecoveryUI::SelectMenu(int sel) {
-=======
 int ScreenRecoveryUI::SelectMenu(int sel, bool abs /* = false */) {
->>>>>>> 8e8aebdc
     int wrapped = 0;
     pthread_mutex_lock(&updateMutex);
     if (abs) {
@@ -863,13 +859,6 @@
         }
         if (menu_sel < 0) {
             wrapped = -1;
-<<<<<<< HEAD
-            menu_sel = menu_items - 1;
-        }
-        if (menu_sel >= menu_items) {
-            wrapped = 1;
-            menu_sel = 0;
-=======
             menu_sel = menu_items + menu_sel;
         }
         if (menu_sel >= menu_items) {
@@ -881,7 +870,6 @@
         }
         if (menu_sel - menu_show_start_ >= max_menu_rows_) {
             menu_show_start_ = menu_sel - max_menu_rows_ + 1;
->>>>>>> 8e8aebdc
         }
         sel = menu_sel;
         if (wrapped != 0) {
