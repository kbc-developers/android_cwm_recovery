--- conflicted
+++ resolved
@@ -142,8 +142,6 @@
     bool rainbow;
     int wrap_count;
 
-<<<<<<< HEAD
-=======
     int log_char_height_, log_char_width_;
     int char_height_, char_width_;
 
@@ -152,7 +150,6 @@
 
     bool update_waiting;
 
->>>>>>> 8e8aebdc
     void draw_background_locked(Icon icon);
     void draw_progress_locked();
     int  draw_header_icon();
