--- conflicted
+++ resolved
@@ -76,18 +76,9 @@
 static const struct { gr_surface* surface; const char *name; } BITMAPS[] = {
     { &gBackgroundIcon[BACKGROUND_ICON_INSTALLING], "icon_installing" },
     { &gBackgroundIcon[BACKGROUND_ICON_ERROR],      "icon_error" },
-<<<<<<< HEAD
     { &gBackgroundIcon[BACKGROUND_ICON_CLOCKWORK],  "icon_clockwork" },
     { &gBackgroundIcon[BACKGROUND_ICON_FIRMWARE_INSTALLING], "icon_firmware_install" },
     { &gBackgroundIcon[BACKGROUND_ICON_FIRMWARE_ERROR], "icon_firmware_error" },
-    { &gProgressBarIndeterminate[0],    "indeterminate1" },
-    { &gProgressBarIndeterminate[1],    "indeterminate2" },
-    { &gProgressBarIndeterminate[2],    "indeterminate3" },
-    { &gProgressBarIndeterminate[3],    "indeterminate4" },
-    { &gProgressBarIndeterminate[4],    "indeterminate5" },
-    { &gProgressBarIndeterminate[5],    "indeterminate6" },
-=======
->>>>>>> 441031da
     { &gProgressBarEmpty,               "progress_empty" },
     { &gProgressBarFill,                "progress_fill" },
     { NULL,                             NULL },
