--- conflicted
+++ resolved
@@ -276,7 +276,6 @@
   }
 }
 
-<<<<<<< HEAD
 typedef struct {
     unsigned char r;
     unsigned char g;
@@ -294,8 +293,6 @@
 
 static int menuTextColor[4] = {MENU_TEXT_COLOR};
 
-=======
->>>>>>> 83cd496e
 void ui_setMenuTextColor(int r, int g, int b, int a) {
     menuTextColor[0] = r;
     menuTextColor[1] = g;
@@ -541,10 +538,9 @@
     return NULL;
 }
 
-<<<<<<< HEAD
 #define UI_PARAMETER_FILE "/res/ui_parameters"
 #define STR_MAX 256
-void ui_init_parameters(void)
+static void ui_init_parameters(void)
 {
     FILE* f = fopen(UI_PARAMETER_FILE, "rt");
     if (f == NULL) {
@@ -613,9 +609,6 @@
 
 void ui_init(void)
 {
-=======
-void ui_init(void) {
->>>>>>> 83cd496e
     ui_has_initialized = 1;
     gr_init();
     ev_init(input_callback, NULL);
