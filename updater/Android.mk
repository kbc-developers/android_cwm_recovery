--- conflicted
+++ resolved
@@ -62,10 +62,7 @@
 else
 inc := $(call intermediates-dir-for,PACKAGING,updater_extensions)/register.inc
 endif
-<<<<<<< HEAD
-=======
 
->>>>>>> e8baf4a8
 # Encode the value of TARGET_RECOVERY_UPDATER_LIBS into the filename of the dependency.
 # So if TARGET_RECOVERY_UPDATER_LIBS is changed, a new dependency file will be generated.
 # Note that we have to remove any existing depency files before creating new one,
